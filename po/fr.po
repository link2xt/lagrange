msgid ""
msgstr ""
"Report-Msgid-Bugs-To: jaakko.keranen@iki.fi\n"
<<<<<<< HEAD
"PO-Revision-Date: 2021-04-24 00:18+0000\n"
=======
"PO-Revision-Date: 2021-05-05 03:55+0000\n"
>>>>>>> 5cfc3d6b
"Last-Translator: MCMic <come@chilliet.eu>\n"
"Language-Team: French <http://weblate.skyjake.fi/projects/lagrange/ui/fr/>\n"
"Language: fr\n"
"MIME-Version: 1.0\n"
"Content-Type: text/plain; charset=UTF-8\n"
"Content-Transfer-Encoding: 8bit\n"
"Plural-Forms: nplurals=2; plural=n > 1;\n"
"X-Generator: Weblate 4.5.1\n"

msgid "menu.quit"
msgstr "Quitter Lagrange"

msgid "menu.cut"
msgstr "Couper"

msgid "menu.copy"
msgstr "Copier"

msgid "menu.about"
msgstr "À propos"

msgid "panel.back"
msgstr "Retour"

msgid "menu.identity.import"
msgstr "Importer…"

msgid "sidebar.history"
msgstr "Historique"

msgid "sidebar.identities"
msgstr "Identités"

# megabytes, used as the unit after a number
msgid "mb"
msgstr "Mo"

# kilobytes, used as the unit after a number
msgid "kb"
msgstr "Ko"

msgid "feeds.today"
msgstr "Aujourd’hui"

msgid "feeds.entry.markread"
msgstr "Marquer comme lu"

msgid "about.version"
msgstr "Version"

msgid "cancel"
msgstr "Annuler"

msgid "toggle.yes"
msgstr "OUI"

msgid "toggle.no"
msgstr "NON"

msgid "menu.title.file"
msgstr "Fichier"

msgid "menu.title.edit"
msgstr "Édition"

msgid "menu.duptab"
msgstr "Dupliquer l’onglet"

msgid "menu.paste"
msgstr "Coller"

msgid "num.bytes"
msgid_plural "num.bytes.n"
msgstr[0] "%zu octet"
msgstr[1] "%zu octets"

msgid "menu.title.view"
msgstr "Affichage"

msgid "menu.title.help"
msgstr "Aide"

msgid "feeds.entry.markunread"
msgstr "Marquer comme non lu"

msgid "menu.newtab"
msgstr "Nouvel onglet"

msgid "menu.closetab"
msgstr "Fermer l’onglet"

msgid "menu.releasenotes"
msgstr "Notes de version"

msgid "menu.show.identities"
msgstr "Afficher les identités"

msgid "menu.forward"
msgstr "Suivant"

msgid "menu.back"
msgstr "Précédent"

msgid "menu.parent"
msgstr "Parent"

msgid "menu.root"
msgstr "Racine"

msgid "menu.page.subscribe"
msgstr "S’abonner à la page…"

msgid "menu.debug"
msgstr "Informations de débogage"

#, c-format
msgid "days.ago"
msgid_plural "days.ago.n"
msgstr[0] "il y a %d jour"
msgstr[1] "il y a %d jours"

#, c-format
msgid "num.minutes"
msgid_plural "num.minutes.n"
msgstr[0] "%d minute"
msgstr[1] "%d minutes"

msgid "bookmark.untag.sub"
msgstr "Se désabonner du flux"

msgid "menu.page.translate"
msgstr "Traduire…"

msgid "menu.page.copyurl"
msgstr "Copier l’URL de la page"

msgid "menu.identity.new"
msgstr "Nouvelle identité…"

msgid "menu.import.links"
msgstr "Importer tous les liens de la page…"

msgid "pageinfo.cert.expired"
msgstr "Expiré"

msgid "pageinfo.domain.match"
msgstr "Le nom de domaine correspond"

msgid "pageinfo.domain.mismatch"
msgstr "Le nom de domaine ne correspond pas"

msgid "dlg.cert.fingerprint"
msgstr "Copier l’empreinte"

# Inline download status message.
msgid "media.download.warnclose"
msgstr "Le téléchargement sera annulé si l'onglet est fermé."

# Inline download status message.
msgid "media.download.complete"
msgstr "Téléchargement terminé."

# Used in inline audio player metadata popup.
msgid "audio.meta.title"
msgstr "Titre"

msgid "dlg.translate.from"
msgstr "De :"

msgid "lang.fr"
msgstr "Français"

msgid "lang.de"
msgstr "Allemand"

msgid "lang.it"
msgstr "Italien"

msgid "lang.ja"
msgstr "Japonais"

msgid "dlg.newident.email"
msgstr "Courriel :"

msgid "dlg.newident.domain"
msgstr "Domaine :"

msgid "about.powered"
msgstr "Propulsé par SDL 2, OpenSSL et ☕️"

msgid "dlg.default"
msgstr " OK "

msgid "dismiss"
msgstr "Fermer"

msgid "dlg.message.ok"
msgstr "Continuer"

msgid "dlg.feed.sub"
msgstr "S’abonner"

msgid "menu.openlocation"
msgstr "Ouvrir l'adresse…"

msgid "menu.find"
msgstr "Rechercher dans la page"

msgid "macos.menu.find"
msgstr "Rechercher"

#, c-format
msgid "num.hours"
msgid_plural "num.hours.n"
msgstr[0] "%d heure"
msgstr[1] "%d heures"

msgid "heading.prefs"
msgstr "PRÉFÉRENCES"

# Used in inline audio player metadata popup.
msgid "audio.meta.artist"
msgstr "Artiste"

# Used in inline audio player metadata popup.
msgid "audio.meta.genre"
msgstr "Genre"

# Used in inline audio player metadata popup.
msgid "audio.meta.date"
msgstr "Date"

msgid "dlg.bookmark.icon"
msgstr "Icône :"

msgid "dlg.certimport.import"
msgstr "Importer"

msgid "dlg.certimport.notes"
msgstr "Notes :"

# used as adjective, n is 8, 16, 24, 32, or 64
#, c-format
msgid "n.bit"
msgstr "%d bits"

# Hertz, unit for frequency values
msgid "hz"
msgstr "Hz"

msgid "menu.closetab.right"
msgstr "Fermer les onglets à droite"

msgid "feeds.unsubscribe"
msgstr "Se désabonner…"

msgid "dlg.feed.title"
msgstr "Titre :"

msgid "menu.edit"
msgstr "Modifier…"

msgid "dlg.ident.delete"
msgstr "Supprimer l’identité et les fichiers"

# The %s format characters are used to highlight the word "Help" and must be used in the translation in same way as here.
#, c-format
msgid "ident.gotohelp"
msgstr ""
"Voir l'%sAide%s pour plus d'informations sur les certificats TLS clients."

msgid "link.newtab"
msgstr "Ouvrir le lien dans un nouvel onglet"

msgid "menu.dup"
msgstr "Dupliquer…"

msgid "ident.temporary"
msgstr "Temporaire"

msgid "dlg.confirm.history.clear"
msgstr ""
"Voulez-vous vraiment effacer l’historique de toutes les pages visitées ?"

msgid "dlg.history.clear"
msgstr "Effacer l’historique"

msgid "bookmark.tag.home"
msgstr "Utiliser comme page d’accueil"

msgid "menu.copyurl"
msgstr "Copier l’URL"

msgid "menu.forgeturl"
msgstr "Oublier l’URL"

msgid "history.clear"
msgstr "Effacer l’historique…"

# strftime() formatted
#, c-format
msgid "ident.expiry"
msgstr "Expire le %d %b %Y"

msgid "ident.fingerprint"
msgstr "Copier l’empreinte"

#, c-format
msgid "feeds.list.entrycount"
msgid_plural "feeds.list.entrycount.n"
msgstr[0] "un total de %zu entrée"
msgstr[1] "un total de %zu entrées"

#, c-format
msgid "minutes.ago"
msgid_plural "minutes.ago.n"
msgstr[0] "il y a %d minute"
msgstr[1] "il y a %d minutes"

#, c-format
msgid "hours.ago"
msgid_plural "hours.ago.n"
msgstr[0] "il y a %d heure"
msgstr[1] "il y a %d heures"

msgid "menu.zoom.reset"
msgstr "Réinitialiser le zoom"

#, c-format
msgid "feeds.list.refreshtime"
msgstr "La dernière actualisation a eu lieu %s."

msgid "menu.zoom.in"
msgstr "Zoomer"

msgid "menu.zoom.out"
msgstr "Dézoomer"

msgid "doc.pre.nocaption"
msgstr "Texte préformaté sans légende"

msgid "menu.title.identity"
msgstr "Identité"

msgid "reload.never"
msgstr "Jamais"

msgid "menu.show.history"
msgstr "Afficher l’historique"

msgid "menu.reload"
msgstr "Recharger la page"

msgid "menu.closetab.other"
msgstr "Fermer les autres onglets"

msgid "menu.closetab.left"
msgstr "Fermer les onglets à gauche"

msgid "menu.preferences"
msgstr "Préférences…"

msgid "menu.help"
msgstr "Aide"

msgid "hint.newident.optional"
msgstr "facultatif"

msgid "dlg.newident.temp"
msgstr "Temporaire :"

msgid "dlg.newident.org"
msgstr "Organisation :"

msgid "dlg.newident.country"
msgstr "Pays :"

msgid "menu.autoreload"
msgstr "Rechargement auto…"

msgid "dlg.unsub"
msgstr "Se désabonner"

msgid "dlg.input.send"
msgstr "Envoyer"

msgid "dlg.save.size"
msgstr "Taille :"

msgid "heading.autoreload"
msgstr "RECHARGEMENT AUTO"

msgid "heading.pageinfo"
msgstr "INFORMATIONS SUR LA PAGE"

msgid "pageinfo.header.cached"
msgstr "(contenu en cache)"

msgid "ident.delete"
msgstr "Supprimer l’identité…"

msgid "heading.ident.delete"
msgstr "SUPPRESSION D’IDENTITÉ"

msgid "sidebar.empty.idents"
msgstr "Aucune identité"

msgid "dlg.save.incomplete"
msgstr "Le contenu de la page est toujours en cours de téléchargement."

msgid "reload.onceperday"
msgstr "Une fois par jour"

msgid "link.newtab.background"
msgstr "Ouvrir le lien dans un onglet en arrière-plan"

msgid "link.browser"
msgstr "Ouvrir le lien dans le navigateur par défaut"

msgid "link.noproxy"
msgstr "Ouvrir sans proxy"

msgid "link.copy"
msgstr "Copier le lien"

#, c-format
msgid "dlg.openlink.confirm"
msgstr ""
"Ouvrir ce lien dans le navigateur par défaut ?\n"
"%s%s"

msgid "dlg.openlink"
msgstr "Ouvrir le lien"

#, c-format
msgid "dlg.certwarn.expired"
msgstr "Le certificat reçu a expiré le %s."

msgid "hint.certimport.description"
msgstr "description"

msgid "dlg.certimport.nocert"
msgstr "Aucun certificat"

msgid "dlg.certimport.nokey"
msgstr "Aucune clé privée"

# Interpret as "Results from history..."
msgid "heading.lookup.history"
msgstr "HISTORIQUE"

msgid "dlg.translate"
msgstr "Traduire"

msgid "dlg.translate.to"
msgstr "Vers :"

msgid "lang.ar"
msgstr "Arabe"

msgid "lang.en"
msgstr "Anglais"

msgid "lang.pt"
msgstr "Portugais"

msgid "lang.ru"
msgstr "Russe"

msgid "lang.es"
msgstr "Espagnol"

msgid "dlg.bookmark.title"
msgstr "Titre :"

msgid "dlg.bookmark.url"
msgstr "URL :"

msgid "dlg.translate.unavail"
msgstr "Service non disponible"

msgid "dlg.translate.fail"
msgstr "La requête a échoué"

msgid "sidebar.feeds"
msgstr "Flux"

# Used in about:feeds.
msgid "feeds.list.title"
msgstr "Entrées de flux"

#, c-format
msgid "feeds.list.counts"
msgid_plural "feeds.list.counts.n"
msgstr[0] "Vous êtes abonné à %zu flux contenant %%s.\n"
msgstr[1] "Vous êtes abonné à %zu flux contenant %%s.\n"

# Alt-text of the preformatted logo.
msgid "about.logo"
msgstr "ASCII art : le mot « Lagrange » en utilisant une grande police"

# Used on desktop operating systems. "Downloads" refers to the user's configured downloads directory.
msgid "menu.save.downloads"
msgstr "Enregistrer dans les téléchargements"

msgid "menu.feeds.entrylist"
msgstr "Afficher les entrées de flux"

msgid "menu.copy.pagelink"
msgstr "Copier le lien vers la page"

msgid "numbertype.integer"
msgstr "entier"

# Used in the View menu on macOS. Shows sidebar and switches sidebar tab.
msgid "menu.show.outline"
msgstr "Afficher le sommaire"

msgid "feeds.edit"
msgstr "Modifier le flux…"

msgid "menu.edit.notes"
msgstr "Modifier les notes…"

msgid "prefs.hoverlink"
msgstr "Afficher l’URL au survol :"

# Used in the View menu on macOS. Shows sidebar and switches sidebar tab.
msgid "menu.show.feeds"
msgstr "Afficher les flux"

msgid "sidebar.action.feeds.showunread"
msgstr "Non-lus"

msgid "feeds.list.refreshtime.now"
msgstr "La dernière actualisation a eu lieu il y a quelques instants."

msgid "status.feeds"
msgstr "Mise à jour des flux"

# strftime() formatted, split on two lines
#, c-format
msgid "page.timestamp"
msgstr ""
"Reçu à %I:%M %p\n"
"le %d %b %Y"

msgid "menu.feeds.refresh"
msgstr "Actualiser les flux"

msgid "dlg.feed.type.gemini"
msgstr "Liens AAAA-MM-JJ"

msgid "dlg.feed.type.headings"
msgstr "Nouveaux titres"

msgid "dlg.feed.save"
msgstr "Enregistrer les paramètres"

msgid "error.badresource"
msgstr "Ressource invalide"

msgid "status.query"
msgstr "Recherche"

msgid "dlg.feed.entrytype"
msgstr "Type d’entrée :"

msgid "feeds.entry.newtab"
msgstr "Ouvrir l'entrée dans un nouvel onglet"

msgid "feeds.entry.openfeed"
msgstr "Ouvrir la page du flux"

msgid "feeds.markallread"
msgstr "Tout marquer comme lu"

msgid "feeds.refresh"
msgstr "Actualiser les flux"

msgid "hint.findtext"
msgstr "Chercher dans le texte de la page"

msgid "mb.per.sec"
msgstr "Mo/s"

# strftime() formatted
#, c-format
msgid "sidebar.date.thisyear"
msgstr "%d %b"

# strftime() formatted
#, c-format
msgid "sidebar.date.otheryear"
msgstr "%d %b %Y"

# Usage: "(count) Unread" in the sidebar tab title, referring to feed entries.
msgid "sidebar.unread"
msgid_plural "sidebar.unread.n"
msgstr[0] "Non lue"
msgstr[1] "Non lues"

msgid "menu.opentab"
msgstr "Ouvrir dans un nouvel onglet"

msgid "menu.opentab.background"
msgstr "Ouvrir dans un onglet en arrière-plan"

msgid "bookmark.tag.sub"
msgstr "S'abonner au flux"

# Interpret as "Results from feeds..."
msgid "heading.lookup.feeds"
msgstr "FLUX"

msgid "sidebar.outline"
msgstr "Sommaire"

msgid "sidebar.action.feeds.showall"
msgstr "Tous"

msgid "sidebar.action.ident.new"
msgstr "Nouvelle…"

msgid "sidebar.action.ident.import"
msgstr "Importer…"

msgid "toolbar.outline"
msgstr "Sommaire"

msgid "heading.feedcfg"
msgstr "PARAMÈTRES DE FLUX"

#, c-format
msgid "dlg.confirm.unsub"
msgstr ""
"Vraiment se désabonner du flux\n"
"« %s » ?"

msgid "keys.zoom.reset"
msgstr "Réinitialiser le zoom"

msgid "keys.tab.new"
msgstr "Nouvel onglet"

msgid "keys.tab.close"
msgstr "Fermer l’onglet"

# tab button
msgid "heading.prefs.style"
msgstr "Style"

# tab button
msgid "heading.prefs.userinterface"
msgstr "Interface utilisateur"

msgid "prefs.boldlink"
msgstr "Liens en gras :"

msgid "prefs.doctheme.name.black"
msgstr "Noir"

msgid "keys.subscribe"
msgstr "S’abonner à la page"

msgid "keys.tab.next"
msgstr "Onglet suivant"

msgid "error.openfile.msg"
msgstr ""
"Le fichier demandé n’existe pas ou est inaccessible. Veuillez vérifier le "
"chemin du fichier."

msgid "error.badresource.msg"
msgstr "La ressource demandée n'existe pas."

msgid "error.unsupported.protocol.msg"
msgstr "Le protocole demandé n'est pas pris en charge par cette application."

msgid "error.badheader.msg"
msgstr ""
"L’entête reçue n’est pas conforme à la spécification du protocole Gemini. Le "
"serveur a peut-être rencontré un dysfonctionnement, ou vous avez essayé de "
"contacter un serveur non-Gemini."

msgid "error.temporary.msg"
msgstr ""
"La requête a échoué, mais elle pourrait réussir si vous réessayez plus tard."

msgid "error.unavail.msg"
msgstr ""
"Le serveur est indisponible car surchargé ou en maintenance. Revenez "
"vérifier plus tard."

msgid "error.unavail"
msgstr "Serveur indisponible"

msgid "error.cgi"
msgstr "Erreur CGI"

msgid "error.cgi.msg"
msgstr ""
"Échec durant la génération de contenu dynamique sur le serveur. Cela peut "
"être dû au dysfonctionnement d'un logiciel côté serveur."

msgid "prefs.mono.gopher"
msgstr "Gopher"

msgid "prefs.cachesize"
msgstr "Taille du cache :"

# tab button
msgid "heading.prefs.general"
msgstr "Général"

# tab button
msgid "heading.prefs.interface"
msgstr "Interface"

# tab button
msgid "heading.prefs.keys"
msgstr "Raccourcis"

# tab button
msgid "heading.prefs.colors"
msgstr "Couleurs"

msgid "heading.prefs.fonts"
msgstr "POLICES"

msgid "prefs.doctheme.name.white"
msgstr "Blanc"

msgid "prefs.doctheme.name.sepia"
msgstr "Sépia"

msgid "prefs.doctheme.name.highcontrast"
msgstr "Contraste élevé"

msgid "prefs.saturation"
msgstr "Saturation :"

msgid "keys.back"
msgstr "Précédent"

msgid "keys.forward"
msgstr "Suivant"

msgid "keys.reload"
msgstr "Recharger la page"

msgid "error.unsupported.protocol"
msgstr "Protocole non pris en charge"

msgid "error.badredirect"
msgstr "Redirection invalide"

msgid "error.badredirect.msg"
msgstr ""
"Le serveur a répondu par une redirection mais n’a pas fourni d’URL de "
"destination valide. Il s’agit peut-être d’un dysfonctionnement du serveur."

msgid "error.proxy.msg"
msgstr ""
"Une requête proxy a échoué car le serveur n’a pas pu terminer avec succès "
"une transaction avec l’hôte distant. Il y a peut-être des difficultés de "
"connectivité réseau."

msgid "error.cert.needed"
msgstr "Certificat requis"

msgid "error.slowdown"
msgstr "Ralentissement"

msgid "error.permanent"
msgstr "Échec permanent"

msgid "error.permanent.msg"
msgstr ""
"Votre requête a échoué, et échouera encore à l’avenir si elle est répétée."

msgid "error.notfound"
msgstr "Introuvable"

msgid "keys.zoom.out"
msgstr "Dézoomer"

msgid "error.manyredirects"
msgstr "Trop de redirections"

msgid "error.slowdown.msg"
msgstr "Le serveur restreint la fréquence des requêtes. Veuillez patienter…"

msgid "prefs.searchurl"
msgstr "URL de recherche :"

# tab button
msgid "heading.prefs.network"
msgstr "Réseau"

msgid "heading.prefs.paragraph"
msgstr "PARAGRAPHE"

msgid "prefs.quoteicon"
msgstr "Indicateur de citation :"

msgid "heading.prefs.proxies"
msgstr "PROXYS"

msgid "heading.prefs.scrolling"
msgstr "DÉFILEMENT"

msgid "prefs.centershort"
msgstr "Centrage vertical :"

msgid "prefs.smoothscroll"
msgstr "Défilement doux :"

msgid "prefs.imageloadscroll"
msgstr "Charger les images lors du défilement :"

msgid "prefs.hidetoolbarscroll"
msgstr "Masquer la barre d'outils lors du défilement :"

msgid "prefs.ostheme"
msgstr "Utiliser le thème système :"

msgid "prefs.theme"
msgstr "Thème :"

msgid "prefs.theme.black"
msgstr "Noir"

msgid "prefs.accent.orange"
msgstr "Orange"

msgid "prefs.uilang"
msgstr "Langue :"

msgid "prefs.linewidth.normal"
msgstr "Normal"

msgid "prefs.quoteicon.line"
msgstr "Ligne"

msgid "prefs.proxy.gemini"
msgstr "Proxy Gemini :"

msgid "prefs.proxy.gopher"
msgstr "Proxy Gopher :"

msgid "prefs.proxy.http"
msgstr "Proxy HTTP :"

msgid "keys.tab.prev"
msgstr "Onglet précédent"

msgid "error.manyredirects.msg"
msgstr ""
"Vous semblez bloqué dans une boucle de redirections. L’URL de redirection "
"suivante figure ci-dessous au cas où vous souhaiteriez poursuivre "
"manuellement."

msgid "error.tls"
msgstr "Échec réseau/TLS"

msgid "error.tls.msg"
msgstr "La communication avec le serveur a échoué. Voici le message d’erreur :"

msgid "error.temporary"
msgstr "Échec temporaire"

msgid "error.proxy"
msgstr "Erreur de proxy"

msgid "error.notfound.msg"
msgstr "La ressource demandée n’a pas été trouvée."

msgid "error.gone"
msgstr "Disparue"

msgid "error.gone.msg"
msgstr "La ressource demandée n’est plus disponible."

msgid "error.proxyrefusal"
msgstr "Requête proxy refusée"

msgid "error.proxyrefusal.msg"
msgstr ""
"La requête concernait une ressource d’un domaine non desservi par le serveur "
"et ce dernier n’accepte pas les requêtes proxy."

msgid "error.badrequest"
msgstr "Requête incorrecte"

msgid "error.badrequest.msg"
msgstr "Le serveur n’a pas compris votre requête."

msgid "error.cert.needed.msg"
msgstr ""
"L'accès à la ressource demandée nécessite une identification via un "
"certificat client."

msgid "prefs.doctheme.dark"
msgstr "Thème sombre :"

msgid "prefs.doctheme.light"
msgstr "Thème clair :"

msgid "prefs.doctheme.name.gray"
msgstr "Gris"

msgid "prefs.headingfont"
msgstr "Police des titres :"

msgid "prefs.mono.gemini"
msgstr "Gemini"

msgid "keys.zoom.in"
msgstr "Zoomer"

msgid "prefs.downloads"
msgstr "Dossier des téléchargements :"

msgid "prefs.theme.dark"
msgstr "Sombre"

msgid "prefs.theme.light"
msgstr "Clair"

msgid "prefs.theme.white"
msgstr "Blanc"

msgid "error.openfile"
msgstr "Échec de l’ouverture du fichier"

msgid "error.badheader"
msgstr "Entête invalide"

msgid "menu.aboutpages"
msgstr "Pages \"about\""

msgid "pageinfo.cert.notexpired"
msgstr "Non expiré"

msgid "dlg.certimport.help"
msgstr ""
"Collez un certificat PEM et/ou une clé privée,\n"
"ou déposez un fichier .crt/.key sur la fenêtre."

msgid "dlg.certimport.notfound"
msgstr "Aucun certificat ni clé privée n'a été trouvé."

msgid "dlg.certimport.notfound.page"
msgstr "Certificat/clé introuvable sur la page actuelle."

msgid "ident.showuse"
msgstr "Afficher les utilisations"

msgid "heading.ident.use"
msgstr "UTILISATIONS DE L’IDENTITÉ"

msgid "error.cert.auth"
msgstr "Certificat non autorisé"

msgid "error.cert.invalid.msg"
msgstr "Le certificat client fourni a expiré ou est invalide."

#, c-format
msgid "ident.usedonurls"
msgid_plural "ident.usedonurls.n"
msgstr[0] "Utilisée sur %zu URL"
msgstr[1] "Utilisée sur %zu URLs"

msgid "heading.ident.notes"
msgstr "NOTES SUR L'IDENTITÉ"

# %s refers to name of an identity.
#, c-format
msgid "dlg.ident.notes"
msgstr "Notes à propos de %s :"

msgid "menu.page.copysource"
msgstr "Copier le code source de la page"

msgid "ident.notused"
msgstr "Non utilisée"

msgid "ident.use"
msgstr "Utiliser pour cette page"

msgid "ident.stopuse"
msgstr "Arrêter d’utiliser pour cette page"

msgid "ident.stopuse.all"
msgstr "Arrêter d’utiliser partout"

msgid "heading.certimport"
msgstr "IMPORTATION D’IDENTITÉ"

msgid "error.cert.auth.msg"
msgstr ""
"Le certificat client fourni est valide mais n’est pas autorisé à accéder à "
"la ressource demandée."

msgid "error.cert.invalid"
msgstr "Certificat invalide"

msgid "menu.sidebar.left"
msgstr "Barre latérale gauche"

msgid "menu.sidebar.right"
msgstr "Barre latérale droite"

msgid "menu.sidebar"
msgstr "Barre latérale"

msgid "menu.identity.notactive"
msgstr "Aucune identité active"

msgid "ident.using"
msgstr "Utilisée pour cette page"

#, c-format
msgid "dlg.confirm.ident.delete"
msgstr ""
"Voulez-vous vraiment supprimer l'identité\n"
"%s%s%s\n"
"y compris ses fichiers de certificat et clé privée ?"

msgid "heading.unsub"
msgstr "DÉSABONNEMENT"

#, c-format
msgid "error.unsupported.suggestsave"
msgstr ""
<<<<<<< HEAD
"Vous pouvez quand même l'enregistrer comme fichier dans votre dossier de "
"téléchargements. Tapez %s ou sélectionnez « %s » dans le menu."
=======
"Vous pouvez l’enregistrer comme fichier dans votre dossier de "
"téléchargements : tapez %s ou sélectionnez « %s » dans le menu."
>>>>>>> 5cfc3d6b

msgid "pageinfo.cert.status"
msgstr "État du certificat :"

msgid "heading.save.incomplete"
msgstr "PAGE INCOMPLÈTE"

msgid "dlg.autoreload"
msgstr "Sélectionnez l’intervalle de rechargement auto pour cet onglet."

msgid "heading.certimport.pasted"
msgstr "COLLÉ DEPUIS LE PRESSE-PAPIERS"

msgid "heading.certimport.dropped"
msgstr "FICHIER DÉPOSÉ"

msgid "link.hint.image"
msgstr "Afficher l’image"

msgid "bookmark.title.blank"
msgstr "Page vide"

msgid "about.tagline"
msgstr "Un client Gemini de toute beauté"

# Used on iOS. "Files" refers to Apple's iOS app where you can pick an iCloud folder.
msgid "menu.save.files"
msgstr "Enregistrer dans Fichiers"

msgid "bookmark.untag.home"
msgstr "Retirer la page d’accueil"

msgid "menu.page.bookmark"
msgstr "Ajouter la page aux signets…"

msgid "menu.page.import"
msgstr "Importer les liens comme signets…"

msgid "pageinfo.cert.ca.unverified"
msgstr "Non vérifié par une AC"

msgid "heading.import.bookmarks"
msgstr "IMPORTER DES SIGNETS"

msgid "dlg.certwarn.domain"
msgstr ""
"Le certificat reçu est pour le mauvais domaine (%s). Il peut s’agir d’un "
"problème de configuration du serveur."

msgid "bookmark.tag.remote"
msgstr "Utiliser comme source de signets"

msgid "lang.hi"
msgstr "Hindi"

msgid "bookmark.untag.remote"
msgstr "Retirer la source de signets"

msgid "heading.newident"
msgstr "NOUVELLE IDENTITÉ"

msgid "dlg.newident.rsa.selfsign"
msgstr "Création d'un certificat RSA 2048 bits auto-signé."

#, c-format
msgid "dlg.certwarn.mayberenewed"
msgid_plural "dlg.certwarn.mayberenewed.n"
msgstr[0] ""
"Le certificat reçu a peut-être été renouvelé récemment — il correspond au "
"bon domaine et n’a pas expiré. Le certificat actuellement connu va expirer "
"le %s, dans une journée."
msgstr[1] ""
"Le certificat reçu a peut-être été renouvelé récemment — il correspond au "
"bon domaine et n’a pas expiré. Le certificat actuellement connu va expirer "
"le %s, dans %d jours."

msgid "dlg.newident.userid"
msgstr "ID utilisateur :"

# Interpretation: (Bold links) on dark (background).
msgid "prefs.boldlink.dark"
msgstr "Sur fond sombre"

msgid "prefs.doctheme.name.colorfuldark"
msgstr "Couleurs sombres"

msgid "prefs.doctheme.name.colorfullight"
msgstr "Couleurs claires"

msgid "heading.subscribe"
msgstr "S’ABONNER À LA PAGE"

msgid "dlg.bookmark.tags"
msgstr "Étiquettes :"

msgid "heading.prefs.certs"
msgstr "CERTIFICATS"

msgid "dlg.certwarn.domain.expired"
msgstr "Le certificat reçu est pour le mauvais domaine ET a expiré."

#, c-format
msgid "dlg.import.found"
msgid_plural "dlg.import.found.n"
msgstr[0] "Un nouveau lien trouvé sur la page."
msgstr[1] "%d nouveaux liens trouvés sur la page."

#, c-format
msgid "dlg.import.add"
msgid_plural "dlg.import.add.n"
msgstr[0] "%sAjouter un signet"
msgstr[1] "%sAjouter %d signets"

msgid "heading.history.clear"
msgstr "EFFACER L’HISTORIQUE"

msgid "menu.bookmarks.refresh"
msgstr "Actualiser les signets distants"

msgid "sidebar.bookmarks"
msgstr "Signets"

msgid "sidebar.entry.bookmark"
msgstr "Ajouter un signet…"

msgid "feeds.entry.bookmark"
msgstr "Ajouter un signet…"

msgid "bookmark.delete"
msgstr "Supprimer le signet"

msgid "bookmarks.reload"
msgstr "Actualiser les sources distantes"

msgid "pageinfo.cert.trusted"
msgstr "De confiance"

msgid "pageinfo.cert.untrusted"
msgstr "Pas de confiance"

msgid "dlg.cert.trust"
msgstr "Faire confiance"

# Interpret as "Results from bookmarks..."
msgid "heading.lookup.bookmarks"
msgstr "SIGNETS"

# Interpret as "Results from identitites..."
msgid "heading.lookup.identities"
msgstr "IDENTITÉS"

msgid "prefs.quoteicon.icon"
msgstr "Icône \""

msgid "prefs.uiscale"
msgstr "Échelle de l’UI :"

msgid "prefs.linewidth"
msgstr "Largeur de ligne :"

msgid "prefs.linewidth.fill"
msgstr "Remplir"

msgid "menu.bookmarks.list"
msgstr "Lister tous les signets"

msgid "menu.bookmarks.bytag"
msgstr "Lister les signets par étiquette"

msgid "macos.menu.bookmarks.bytag"
msgstr "Lister par étiquette"

msgid "macos.menu.bookmarks.list"
msgstr "Lister tous"

# Used in the View menu on macOS. Shows sidebar and switches sidebar tab.
msgid "menu.show.bookmarks"
msgstr "Afficher les signets"

msgid "menu.title.bookmarks"
msgstr "Signets"

msgid "menu.bookmarks.bytime"
msgstr "Lister les signets par date de création"

msgid "macos.menu.bookmarks.bytime"
msgstr "Lister par date de création"

msgid "menu.select.clear"
msgstr "Annuler la sélection"

msgid "prefs.font"
msgstr "Police de corps :"

# Interpretation: (Bold links) on light (background).
msgid "prefs.boldlink.light"
msgstr "Sur fond clair"

msgid "prefs.biglede"
msgstr "Grand 1er paragraphe :"

msgid "dlg.newident.until"
msgstr "Valide jusqu’au :"

msgid "lang.ie"
msgstr "Occidental"

msgid "lang.fi"
msgstr "Finnois"

msgid "lang.sr"
msgstr "Serbe"

msgid "dlg.newident.commonname"
msgstr "Nom commun :"

msgid "dlg.newident.notsaved"
msgstr "non enregistré sur le disque"

msgid "dlg.newident.create"
msgstr "Créer l’identité"

msgid "heading.save"
msgstr "FICHIER ENREGISTRÉ"

msgid "heading.save.error"
msgstr "ERREUR LORS DE L’ENREGISTREMENT DU FICHIER"

msgid "dlg.import.notnew"
msgstr "Tous les liens sur cette page sont déjà dans les signets."

msgid "link.bookmark"
msgstr "Ajouter le lien aux signets…"

msgid "link.download"
msgstr "Télécharger la cible du lien"

msgid "heading.openlink"
msgstr "OUVRIR LE LIEN"

msgid "pageinfo.cert.ca.verified"
msgstr "Vérifié par une AC"

#, c-format
msgid "dlg.input.prompt"
msgstr "Veuillez saisir une entrée pour %s :"

msgid "heading.certwarn"
msgstr "CERTIFICAT INCONNU"

msgid "dlg.certwarn.different"
msgstr ""
"Le certificat reçu est valide mais différent de celui dans lequel nous avons "
"confiance."

# Interpret as "Other results..."
msgid "heading.lookup.other"
msgstr "AUTRE"

msgid "heading.translate"
msgstr "TRADUIRE LA PAGE"

msgid "lang.zh"
msgstr "Chinois"

msgid "lang.zh.hans"
msgstr "Chinois (simplifié)"

msgid "lang.zh.hant"
msgstr "Chinois (traditionnel)"

msgid "heading.bookmark.add"
msgstr "AJOUTER UN SIGNET"

msgid "heading.bookmark.edit"
msgstr "MODIFIER UN SIGNET"

msgid "dlg.bookmark.save"
msgstr "Enregistrer le signet"

msgid "numbertype.float"
msgstr "flottant"

msgid "prefs.decodeurls"
msgstr "Décoder les URLs :"

# Link download progress message.
msgid "doc.fetching"
msgstr "Téléchargement en cours"

msgid "keys.fullscreen"
msgstr "Mode plein écran"

msgid "menu.binding.reset"
msgstr "Réinitialiser"

msgid "menu.binding.clear"
msgstr "Retirer"

msgid "keys.scroll.up"
msgstr "Défiler vers le haut"

msgid "keys.scroll.down"
msgstr "Défiler vers le bas"

msgid "keys.bottom"
msgstr "Défiler jusqu’en bas"

msgid "keys.scroll.page.up"
msgstr "Défiler vers le haut d’une page"

msgid "keys.bookmark.add"
msgstr "Ajouter un signet"

msgid "keys.findtext"
msgstr "Chercher dans le texte de la page"

msgid "keys.link.homerow.newtab"
msgstr "Ouvrir un lien dans un nouvel onglet via une touche de repos"

msgid "keys.link.homerow.hover"
msgstr "Survoler un lien via une touche de repos"

msgid "keys.link.homerow.next"
msgstr "Prochain ensemble de liens via touche de repos"

msgid "error.unsupported.media"
msgstr "Type de contenu non pris en charge"

msgid "error.unsupported.media.msg"
msgstr "Le contenu reçu ne peut pas être affiché par cette application."

msgid "keys.scroll.page.down"
msgstr "Défiler vers le bas d’une page"

msgid "keys.parent"
msgstr "Aller au répertoire parent"

msgid "keys.root"
msgstr "Aller à la racine de la capsule"

msgid "prefs.collapsepreonload"
msgstr "Cacher le préformaté :"

msgid "prefs.accent.teal"
msgstr "Bleu"

# Interpret as "Results from page content..."
msgid "heading.lookup.pagecontent"
msgstr "PAGE"

msgid "heading.prefs.pagecontent"
msgstr "PAGE"

msgid "prefs.ca.file"
msgstr "Fichier de l’AC :"

msgid "prefs.ca.path"
msgstr "Chemin de l’AC :"

msgid "keys.scroll.halfpage.up"
msgstr "Défiler vers le haut d’une demi-page"

msgid "keys.scroll.halfpage.down"
msgstr "Défiler vers le bas d’une demi-page"

msgid "prefs.customframe"
msgstr "Bordure de fenêtre personnalisée :"

msgid "prefs.retainwindow"
msgstr "Retenir la position :"

msgid "prefs.sideicon"
msgstr "Icône de capsule :"

msgid "keys.link.modkey"
msgstr "Ouvrir un lien par numérotation"

msgid "keys.top"
msgstr "Défiler jusqu’en haut"

msgid "error.schemeredirect"
msgstr "Redirection avec changement de protocole"

msgid "error.schemeredirect.msg"
msgstr ""
"Le serveur a essayé de faire une redirection vers une URL dont le schéma est "
"différent de celui de l’URL d’origine. Voici le lien afin que vous puissiez "
"l’ouvrir manuellement."

msgid "keys.link.homerow"
msgstr "Ouvrir un lien via une touche de repos"

msgid "prefs.mono"
msgstr "Chasse fixe :"

msgid "hint.newident.date"
msgstr "AAAA-MM-JJ HH:MM:SS"

msgid "link.hint.audio"
msgstr "Lire l’audio"

msgid "heading.prefs.sizing"
msgstr "DIMENSION"

msgid "prefs.accent"
msgstr "Couleur de mise en valeur :"

msgid "heading.prefs.widelayout"
msgstr "AFFICHAGE LARGE"

msgid "keys.hoverurl"
msgstr "Activer/désactiver l’affichage d’URL au survol"

msgid "error.badstatus"
msgstr "Code de retour inconnu"

msgid "error.badstatus.msg"
msgstr ""
"Le serveur a répondu avec un code de retour absent de la spécification du "
"protocole Gemini. Le serveur vient peut-être du futur ? Ou est simplement "
<<<<<<< HEAD
"déféctueux."
=======
"déféctueux."

msgid "prefs.plaintext.wrap"
msgstr "Replier le texte brut :"

msgid "menu.downloads"
msgstr "Afficher les téléchargements"

msgid "dlg.newindent.missing.commonname"
msgstr "Un « Nom commun » doit être indiqué."

msgid "dlg.newident.date.example"
msgstr ""
"Veuillez vérifier le champ « Valide jusqu’au ». Exemples :\n"
"• 2030\n"
"• 2025-06-30\n"
"• 2021-12-31 23:59:59"

msgid "menu.split.merge"
msgstr "Fusionner les onglets"

msgid "menu.split.horizontal"
msgstr "Horizontal"

msgid "menu.split.vertical"
msgstr "Vertical"

msgid "menu.view.split"
msgstr "Diviser la vue…"

msgid "dlg.save.opendownload"
msgstr "Ouvrir le fichier téléchargé"

msgid "lang.ia"
msgstr "Interlingua"

msgid "heading.newident.missing"
msgstr "INFORMATION MANQUANTE"

msgid "heading.newident.date.bad"
msgstr "DATE INVALIDE"

msgid "dlg.newident.date.past"
msgstr "La date d’expiration doit être dans le futur."

# User preference that controls whether index.gmi pages get automatically opened when browsing the contents of a directory inside a compressed archive.
msgid "prefs.archive.openindex"
msgstr "Ouvrir l’index des archives :"

msgid "gempub.cover.viewlocal"
msgstr ""
"Ce livre au format Gempub peut être ouvert après avoir été enregistré "
"localement."

msgid "gempub.cover.untitled"
msgstr "Livre sans titre"

msgid "gempub.cover.aboutbook"
msgstr "À propos de ce livre"

msgid "gempub.cover.image"
msgstr "Image de couverture"

msgid "gempub.meta.author"
msgstr "Auteur"

msgid "gempub.meta.version"
msgstr "Version"

msgid "gempub.meta.revdate"
msgstr "Date de modification"

msgid "gempub.meta.pub"
msgstr "Publié"

msgid "gempub.meta.pubdate"
msgstr "Date de publication"

msgid "gempub.meta.lang"
msgstr "Langue"

msgid "gempub.meta.license"
msgstr "Licence"

msgid "gempub.cover.view"
msgstr "Voir le contenu du Gempub"
>>>>>>> 5cfc3d6b
<|MERGE_RESOLUTION|>--- conflicted
+++ resolved
@@ -1,11 +1,7 @@
 msgid ""
 msgstr ""
 "Report-Msgid-Bugs-To: jaakko.keranen@iki.fi\n"
-<<<<<<< HEAD
-"PO-Revision-Date: 2021-04-24 00:18+0000\n"
-=======
 "PO-Revision-Date: 2021-05-05 03:55+0000\n"
->>>>>>> 5cfc3d6b
 "Last-Translator: MCMic <come@chilliet.eu>\n"
 "Language-Team: French <http://weblate.skyjake.fi/projects/lagrange/ui/fr/>\n"
 "Language: fr\n"
@@ -1042,13 +1038,8 @@
 #, c-format
 msgid "error.unsupported.suggestsave"
 msgstr ""
-<<<<<<< HEAD
-"Vous pouvez quand même l'enregistrer comme fichier dans votre dossier de "
-"téléchargements. Tapez %s ou sélectionnez « %s » dans le menu."
-=======
 "Vous pouvez l’enregistrer comme fichier dans votre dossier de "
 "téléchargements : tapez %s ou sélectionnez « %s » dans le menu."
->>>>>>> 5cfc3d6b
 
 msgid "pageinfo.cert.status"
 msgstr "État du certificat :"
@@ -1470,9 +1461,6 @@
 msgstr ""
 "Le serveur a répondu avec un code de retour absent de la spécification du "
 "protocole Gemini. Le serveur vient peut-être du futur ? Ou est simplement "
-<<<<<<< HEAD
-"déféctueux."
-=======
 "déféctueux."
 
 msgid "prefs.plaintext.wrap"
@@ -1558,5 +1546,4 @@
 msgstr "Licence"
 
 msgid "gempub.cover.view"
-msgstr "Voir le contenu du Gempub"
->>>>>>> 5cfc3d6b
+msgstr "Voir le contenu du Gempub"