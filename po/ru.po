--- conflicted
+++ resolved
@@ -3,13 +3,8 @@
 "Project-Id-Version: PACKAGE VERSION\n"
 "Report-Msgid-Bugs-To: jaakko.keranen@iki.fi\n"
 "POT-Creation-Date: 2021-03-23 19:02+0000\n"
-<<<<<<< HEAD
-"PO-Revision-Date: 2021-04-11 17:58+0000\n"
-"Last-Translator: Olga Smirnova <mistresssilvara@hotmail.com>\n"
-=======
 "PO-Revision-Date: 2021-05-06 09:39+0000\n"
 "Last-Translator: jan Anja <cyber@sysrq.in>\n"
->>>>>>> 5cfc3d6b
 "Language-Team: Russian <http://weblate.skyjake.fi/projects/lagrange/ui/ru/>\n"
 "Language: ru\n"
 "MIME-Version: 1.0\n"
@@ -1415,11 +1410,7 @@
 
 # Used in inline audio player metadata popup.
 msgid "audio.meta.artist"
-<<<<<<< HEAD
-msgstr "Артист"
-=======
 msgstr "Исполнитель"
->>>>>>> 5cfc3d6b
 
 # used as adjective, n is 8, 16, 24, 32, or 64
 #, c-format
@@ -1460,9 +1451,6 @@
 msgstr "Создать…"
 
 msgid "sidebar.action.ident.import"
-<<<<<<< HEAD
-msgstr "Импорт…"
-=======
 msgstr "Импорт…"
 
 msgid "menu.downloads"
@@ -1606,5 +1594,4 @@
 msgstr[2] "Каталог содержит %zu элементов."
 
 msgid "keys.tab.close.other"
-msgstr "Закрыть другие владки"
->>>>>>> 5cfc3d6b
+msgstr "Закрыть другие владки"