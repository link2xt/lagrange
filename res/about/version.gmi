--- conflicted
+++ resolved
@@ -6,8 +6,6 @@
 ```
 # Release notes
 
-<<<<<<< HEAD
-=======
 ## 1.3
 
 Localization:
@@ -85,7 +83,6 @@
 * Fixed handling of multiple feeds having an entry with the same URL.
 * Fixed percent-decoding of URLs on the command line and coming in via system URL handlers.
 
->>>>>>> 150136e0
 ## 1.2.3
 * Fixed XML parser hanging on numeric character entities.
 * Fixed "Monospace Body" option causing Gemtext line markup to be visible.
