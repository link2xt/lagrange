/* Copyright 2020 Jaakko Keränen <jaakko.keranen@iki.fi>

Redistribution and use in source and binary forms, with or without
modification, are permitted provided that the following conditions are met:

1. Redistributions of source code must retain the above copyright notice, this
   list of conditions and the following disclaimer.
2. Redistributions in binary form must reproduce the above copyright notice,
   this list of conditions and the following disclaimer in the documentation
   and/or other materials provided with the distribution.

THIS SOFTWARE IS PROVIDED BY THE COPYRIGHT HOLDERS AND CONTRIBUTORS "AS IS" AND
ANY EXPRESS OR IMPLIED WARRANTIES, INCLUDING, BUT NOT LIMITED TO, THE IMPLIED
WARRANTIES OF MERCHANTABILITY AND FITNESS FOR A PARTICULAR PURPOSE ARE
DISCLAIMED. IN NO EVENT SHALL THE COPYRIGHT OWNER OR CONTRIBUTORS BE LIABLE FOR
ANY DIRECT, INDIRECT, INCIDENTAL, SPECIAL, EXEMPLARY, OR CONSEQUENTIAL DAMAGES
(INCLUDING, BUT NOT LIMITED TO, PROCUREMENT OF SUBSTITUTE GOODS OR SERVICES;
LOSS OF USE, DATA, OR PROFITS; OR BUSINESS INTERRUPTION) HOWEVER CAUSED AND ON
ANY THEORY OF LIABILITY, WHETHER IN CONTRACT, STRICT LIABILITY, OR TORT
(INCLUDING NEGLIGENCE OR OTHERWISE) ARISING IN ANY WAY OUT OF THE USE OF THIS
SOFTWARE, EVEN IF ADVISED OF THE POSSIBILITY OF SUCH DAMAGE. */

#include "feeds.h"
#include "bookmarks.h"
#include "gmrequest.h"
#include "visited.h"
#include "app.h"

#include <the_Foundation/file.h>
#include <the_Foundation/hash.h>
#include <the_Foundation/intset.h>
#include <the_Foundation/mutex.h>
#include <the_Foundation/path.h>
#include <the_Foundation/queue.h>
#include <the_Foundation/regexp.h>
#include <the_Foundation/stringset.h>
#include <the_Foundation/thread.h>
#include <SDL_timer.h>
#include <ctype.h>

iDeclareType(Feeds)
iDeclareType(FeedJob)

iDefineTypeConstruction(FeedEntry)

void init_FeedEntry(iFeedEntry *d) {
    iZap(d->posted);
    iZap(d->discovered);
    init_String(&d->url);
    init_String(&d->title);
    d->bookmarkId = 0;
}

void deinit_FeedEntry(iFeedEntry *d) {
    deinit_String(&d->title);
    deinit_String(&d->url);
}

const iString *url_FeedEntry(const iFeedEntry *d) {
    return urlFragmentStripped_String(&d->url);
}

iBool isUnread_FeedEntry(const iFeedEntry *d) {
    const size_t fragPos = indexOf_String(&d->url, '#');
    if (fragPos != iInvalidPos) {
        /* Check if the entry is newer than the latest visit. */
        const iTime visTime = urlVisitTime_Visited(visited_App(), url_FeedEntry(d));
        return cmp_Time(&visTime, &d->posted) < 0;
    }
    if (!containsUrl_Visited(visited_App(), &d->url)) {
        return iTrue;
    }
    return iFalse;
}

/*----------------------------------------------------------------------------------------------*/

struct Impl_FeedJob {
    iString     url;
    uint32_t    bookmarkId;
    iTime       startTime;
    iBool       isFirstUpdate; /* hasn't been checked ever before */
    iBool       checkHeadings;
    iGmRequest *request;
    iPtrArray   results;
};

static void init_FeedJob(iFeedJob *d, const iBookmark *bookmark) {
    initCopy_String(&d->url, &bookmark->url);
    d->bookmarkId = id_Bookmark(bookmark);
    d->request = NULL;
    init_PtrArray(&d->results);
    iZap(d->startTime);
    d->isFirstUpdate = iFalse;
    d->checkHeadings = hasTag_Bookmark(bookmark, "headings");
}

static void deinit_FeedJob(iFeedJob *d) {
    iRelease(d->request);
    iForEach(PtrArray, i, &d->results) {
        delete_FeedEntry(i.ptr);
    }
    deinit_PtrArray(&d->results);
    deinit_String(&d->url);
}

iDefineTypeConstructionArgs(FeedJob, (const iBookmark *bm), bm)

/*----------------------------------------------------------------------------------------------*/

static const char *feedsFilename_Feeds_         = "feeds.txt";
static const int   updateIntervalSeconds_Feeds_ = 4 * 60 * 60;

struct Impl_Feeds {
    iMutex *  mtx;
    iString   saveDir;
    iIntSet   previouslyCheckedFeeds; /* bookmark IDs */
    iTime     lastRefreshedAt;
    int       refreshTimer;
    iThread * worker;
    iBool     stopWorker;
    iPtrArray jobs; /* pending */
    iSortedArray entries; /* pointers to all discovered feed entries, sorted by entry ID (URL) */
};

static iFeeds feeds_;

#define maxConcurrentRequests_Feeds 4

static void submit_FeedJob_(iFeedJob *d) {
    d->request = new_GmRequest(certs_App());
    setUrl_GmRequest(d->request, &d->url);
    initCurrent_Time(&d->startTime);
    submit_GmRequest(d->request);
}

static iBool isSubscribed_(void *context, const iBookmark *bm) {
    iUnused(context);
    static iRegExp *pattern_ = NULL;
    if (!pattern_) {
        pattern_ = new_RegExp("\\bsubscribed\\b", caseSensitive_RegExpOption);
    }
    iRegExpMatch m;
    init_RegExpMatch(&m);
    return matchString_RegExp(pattern_, &bm->tags, &m);
}

static const iPtrArray *listSubscriptions_(void) {
    return list_Bookmarks(bookmarks_App(), NULL, isSubscribed_, NULL);
}

static iFeedJob *startNextJob_Feeds_(iFeeds *d) {
    if (isEmpty_PtrArray(&d->jobs)) {
        return NULL;
    }
    iFeedJob *job;
    take_PtrArray(&d->jobs, 0, (void **) &job);
    submit_FeedJob_(job);
    return job;
}

static iBool isTrimmablePunctuation_(iChar c) {
<<<<<<< HEAD
=======
    if (c == '"') {
        return iFalse; /* Probably quoted text. */
    }
>>>>>>> 21c7fea1
    if (c == '(' || c == '[' || c == '{' || c == '<') {
        return iFalse;
    }
    /* Dashes or punctuation? */
    return c == 0x2013 || c == 0x2014 || (c < 128 && ispunct(c));
}

static void trimTitle_(iString *title) {
    const char *start = constBegin_String(title);
    iConstForEach(String, i, title) {
        start = i.pos;
        if (!isSpace_Char(i.value) && !isTrimmablePunctuation_(i.value)) {
            break;
        }
    }
    remove_Block(&title->chars, 0, start - constBegin_String(title));
}

static void parseResult_FeedJob_(iFeedJob *d) {
    /* TODO: Should tell the user if the request failed. */
    if (isSuccess_GmStatusCode(status_GmRequest(d->request))) {
        iBeginCollect();
        iTime now;
        initCurrent_Time(&now);
        iRegExp *linkPattern =
            new_RegExp("^=>\\s*([^\\s]+)\\s+"
                       "([0-9][0-9][0-9][0-9]-[0-1][0-9]-[0-3][0-9])"
                       "([^0-9].*)",
                       0);
        iString src;
        initBlock_String(&src, body_GmRequest(d->request));
        iRangecc srcLine = iNullRange;
        while (nextSplit_Rangecc(range_String(&src), "\n", &srcLine)) {
            iRangecc line = srcLine;
            trimEnd_Rangecc(&line);
            iRegExpMatch m;
            init_RegExpMatch(&m);
            if (matchRange_RegExp(linkPattern, line, &m)) {
                const iRangecc url   = capturedRange_RegExpMatch(&m, 1);
                const iRangecc date  = capturedRange_RegExpMatch(&m, 2);
                const iRangecc title = capturedRange_RegExpMatch(&m, 3);
                iFeedEntry *   entry = new_FeedEntry();
                entry->discovered = now;
                entry->bookmarkId = d->bookmarkId;
                setRange_String(&entry->url, url);
                set_String(&entry->url, absoluteUrl_String(url_GmRequest(d->request), &entry->url));
                setRange_String(&entry->title, title);
                trimTitle_(&entry->title);
                int year, month, day;
                sscanf(date.start, "%04d-%02d-%02d", &year, &month, &day);
                init_Time(
                    &entry->posted,
                    &(iDate){
                        .year = year, .month = month, .day = day, .hour = 12 /* noon UTC */ });
                pushBack_PtrArray(&d->results, entry);
            }
            if (d->checkHeadings) {
                init_RegExpMatch(&m);
                if (startsWith_Rangecc(line, "#")) {
                    while (*line.start == '#' && line.start < line.end) {
                        line.start++;
                    }
                    trimStart_Rangecc(&line);
                    iFeedEntry *entry = new_FeedEntry();
                    entry->posted = now;
                    if (!d->isFirstUpdate) {
                        entry->discovered = now;
                    }
                    entry->bookmarkId = d->bookmarkId;
                    iString *title = newRange_String(line);
                    set_String(&entry->title, title);
                    set_String(&entry->url, &d->url);
                    appendChar_String(&entry->url, '#');
                    append_String(&entry->url, collect_String(urlEncode_String(title)));
                    delete_String(title);
                    pushBack_PtrArray(&d->results, entry);
                }
            }
        }
        deinit_String(&src);
        iRelease(linkPattern);
        iEndCollect();
    }
}

static void save_Feeds_(iFeeds *d) {
    iFile *f = new_File(collect_String(concatCStr_Path(&d->saveDir, feedsFilename_Feeds_)));
    if (open_File(f, write_FileMode | text_FileMode)) {
        lock_Mutex(d->mtx);
        iString *str = new_String();
        format_String(str, "%llu\n# Feeds\n", integralSeconds_Time(&d->lastRefreshedAt));
        write_File(f, utf8_String(str));
        /* Index of feeds for IDs. */ {
            iConstForEach(PtrArray, i, listSubscriptions_()) {
                const iBookmark *bm = i.ptr;
                format_String(str, "%08x %s\n", id_Bookmark(bm), cstr_String(&bm->url));
                write_File(f, utf8_String(str));
            }
        }
        writeData_File(f, "# Entries\n", 10);
        iTime now;
        initCurrent_Time(&now);
        iConstForEach(Array, i, &d->entries.values) {
            const iFeedEntry *entry = *(const iFeedEntry **) i.value;
            if (isValid_Time(&entry->discovered) &&
                secondsSince_Time(&now, &entry->discovered) > maxAge_Visited) {
                continue; /* Forget entries discovered long ago. */
            }
            format_String(str, "%x\n%llu\n%llu\n%s\n%s\n",
                          entry->bookmarkId,
                          integralSeconds_Time(&entry->posted),
                          integralSeconds_Time(&entry->discovered),
                          cstr_String(&entry->url),
                          cstr_String(&entry->title));
            write_File(f, utf8_String(str));
        }
        delete_String(str);
        close_File(f);
        unlock_Mutex(d->mtx);
    }
    iRelease(f);
}

static iBool isHeadingEntry_FeedEntry_(const iFeedEntry *d) {
    return contains_String(&d->url, '#');
}

static iBool updateEntries_Feeds_(iFeeds *d, iPtrArray *incoming) {
    iBool gotNew = iFalse;
    lock_Mutex(d->mtx);
    iForEach(PtrArray, i, incoming) {
        iFeedEntry *entry = i.ptr;
        size_t pos;
        if (locate_SortedArray(&d->entries, &entry, &pos)) {
            iFeedEntry *existing = *(iFeedEntry **) at_SortedArray(&d->entries, pos);
            iAssert(isHeadingEntry_FeedEntry_(existing) == isHeadingEntry_FeedEntry_(entry));
            /* Already known, but update it, maybe the time and label have changed. */
            if (!isHeadingEntry_FeedEntry_(existing)) {
                iBool changed = iFalse;
                iDate newDate;
                iDate oldDate;
                init_Date(&newDate, &entry->posted);
                init_Date(&oldDate, &existing->posted);
                if (!equalCase_String(&existing->title, &entry->title) ||
                    (newDate.year != oldDate.year || newDate.month != oldDate.month ||
                     newDate.day != oldDate.day)) {
                    changed = iTrue;
                }
                set_String(&existing->title, &entry->title);
                existing->posted = entry->posted;
                delete_FeedEntry(entry);
                if (changed) {
                    /* TODO: better to use a new flag for read feed entries? */
                    removeUrl_Visited(visited_App(), &existing->url);
                    gotNew = iTrue;
                }
            }
        }
        else {
            insert_SortedArray(&d->entries, &entry);
            gotNew = iTrue;
        }
        remove_PtrArrayIterator(&i);
    }
    unlock_Mutex(d->mtx);
    return gotNew;
}

static iThreadResult fetch_Feeds_(iThread *thread) {
    iFeeds *d = &feeds_;
    iUnused(thread);
    iFeedJob *work[maxConcurrentRequests_Feeds]; /* We'll do a couple of concurrent requests. */
    iZap(work);
    iBool gotNew = iFalse;
    postCommand_App("feeds.update.started");
    while (!d->stopWorker) {
        /* Start new jobs. */
        iForIndices(i, work) {
            if (!work[i]) {
                work[i] = startNextJob_Feeds_(d);
            }
        }
        sleep_Thread(0.5); /* TODO: wait on a Condition so we can exit quickly */
        if (d->stopWorker) break;
        size_t ongoing = 0;
        iForIndices(i, work) {
            if (work[i]) {
                if (isFinished_GmRequest(work[i]->request)) {
                    /* TODO: Handle redirects. Need to resubmit the job with new URL. */
                    parseResult_FeedJob_(work[i]);
                    gotNew |= updateEntries_Feeds_(d, &work[i]->results);
                    delete_FeedJob(work[i]);
                    work[i] = NULL;
                }
                else {
                    ongoing++;
                }
                /* TODO: abort job if it takes too long (> 15 seconds?) */
            }
        }
        /* Stop if everything has finished. */
        if (ongoing == 0 && isEmpty_PtrArray(&d->jobs)) {
            break;
        }
    }
    initCurrent_Time(&d->lastRefreshedAt);
    save_Feeds_(d);
    postCommandf_App("feeds.update.finished arg:%d", gotNew ? 1 : 0);
    return 0;
}

static iBool startWorker_Feeds_(iFeeds *d) {
    if (d->worker) {
        return iFalse; /* Refresh is already ongoing. */
    }
    /* Queue up all the subscriptions for the worker. */
    iConstForEach(PtrArray, i, listSubscriptions_()) {
        const iBookmark *bm = i.ptr;
        iFeedJob *job = new_FeedJob(bm);
        if (!contains_IntSet(&d->previouslyCheckedFeeds, id_Bookmark(bm))) {
            job->isFirstUpdate = iTrue;
            printf("first check of %x: %s\n", id_Bookmark(bm), cstr_String(&bm->title));
            fflush(stdout);
            insert_IntSet(&d->previouslyCheckedFeeds, id_Bookmark(bm));
        }
        pushBack_PtrArray(&d->jobs, job);
    }
    if (!isEmpty_Array(&d->jobs)) {
        d->worker = new_Thread(fetch_Feeds_);
        d->stopWorker = iFalse;
        start_Thread(d->worker);
        return iTrue;
    }
    return iFalse;
}

static uint32_t refresh_Feeds_(uint32_t interval, void *data) {
    /* Called in the SDL timer thread, so let's start a worker thread for running the update. */
    startWorker_Feeds_(&feeds_);
    return 1000 * updateIntervalSeconds_Feeds_;
}

static void stopWorker_Feeds_(iFeeds *d) {
    if (d->worker) {
        d->stopWorker = iTrue;
        join_Thread(d->worker);
        iReleasePtr(&d->worker);
    }
    /* Clear remaining jobs. */
    iForEach(PtrArray, i, &d->jobs) {
        delete_FeedJob(i.ptr);
    }
    clear_PtrArray(&d->jobs);
}

static int cmp_FeedEntryPtr_(const void *a, const void *b) {
    const iFeedEntry * const *elem[2] = { a, b };    
    return cmpString_String(&(*elem[0])->url, &(*elem[1])->url);
}

iDeclareType(FeedHashNode)

struct Impl_FeedHashNode {
    iHashNode node;
    uint32_t  bookmarkId;
};

static void load_Feeds_(iFeeds *d) {
    /* TODO: If there are lots of entries, it would make sense to load async. */
    iFile *f = new_File(collect_String(concatCStr_Path(&d->saveDir, feedsFilename_Feeds_)));
    if (open_File(f, read_FileMode | text_FileMode)) {
        iBlock * src     = readAll_File(f);
        iRangecc line    = iNullRange;
        int      section = 0;
        iHash *  feeds   = new_Hash(); /* mapping from IDs to feed URLs */
        while (nextSplit_Rangecc(range_Block(src), "\n", &line)) {
            if (equal_Rangecc(line, "# Feeds")) {
                section = 1;
                continue;
            }
            else if (equal_Rangecc(line, "# Entries")) {
                section = 2;
                continue;
            }
            switch (section) {
                case 0: {
                    unsigned long long ts = 0;
                    sscanf(line.start, "%llu", &ts);
                    d->lastRefreshedAt.ts.tv_sec = ts;
                    break;
                }
                case 1: {
                    if (size_Range(&line) > 8) {
                        uint32_t id = 0;
                        sscanf(line.start, "%08x", &id);
                        iString *feedUrl =
                            collect_String(newRange_String((iRangecc){ line.start + 9, line.end }));
                        const uint32_t bookmarkId = findUrl_Bookmarks(bookmarks_App(), feedUrl);
                        if (bookmarkId) {
                            iFeedHashNode *node = iMalloc(FeedHashNode);
                            node->node.key      = id;
                            node->bookmarkId    = bookmarkId;
                            insert_Hash(feeds, &node->node);
                            insert_IntSet(&d->previouslyCheckedFeeds, bookmarkId);
                        }
                    }
                    break;
                }
                case 2: {
                    /* TODO: All right, this could maybe use a bit more robust, structured
                       format. The code below is messy. */
                    const uint32_t feedId = strtoul(line.start, NULL, 16);
                    if (!nextSplit_Rangecc(range_Block(src), "\n", &line)) {
                        goto aborted;
                    }
                    const unsigned long long posted = strtoull(line.start, NULL, 10);
                    if (posted == 0) {
                        goto aborted;
                    }
                    if (!nextSplit_Rangecc(range_Block(src), "\n", &line)) {
                        goto aborted;
                    }
                    char *endp = NULL;
                    const unsigned long long discovered = strtoull(line.start, &endp, 10);
                    if (endp != line.end) {
                        goto aborted;
                    }
                    if (!nextSplit_Rangecc(range_Block(src), "\n", &line)) {
                        goto aborted;
                    }
                    const iRangecc urlRange = line;
                    if (!nextSplit_Rangecc(range_Block(src), "\n", &line)) {
                        goto aborted;
                    }
                    const iRangecc titleRange = line;
                    iString *url   = newRange_String(urlRange);
                    iString *title = newRange_String(titleRange);
                    /* Look it up in the hash. */
                    const iFeedHashNode *node = (iFeedHashNode *) value_Hash(feeds, feedId);
                    if (node) {
                        iFeedEntry *entry = new_FeedEntry();
                        entry->bookmarkId           = node->bookmarkId;
                        entry->posted.ts.tv_sec     = posted;
                        entry->discovered.ts.tv_sec = discovered;
                        set_String(&entry->url, url);
                        stripDefaultUrlPort_String(&entry->url);
                        set_String(&entry->title, title);
                        insert_SortedArray(&d->entries, &entry);
                    }
                    delete_String(title);
                    delete_String(url);
                    break;
                }
            }
        }
    aborted:
        /* Cleanup. */
        delete_Block(src);
        iForEach(Hash, i, feeds) {
            free(i.value);
        }
        delete_Hash(feeds);
    }
    iRelease(f);
}

/*----------------------------------------------------------------------------------------------*/

void init_Feeds(const char *saveDir) {
    iFeeds *d = &feeds_;
    d->mtx = new_Mutex();
    initCStr_String(&d->saveDir, saveDir);
    init_IntSet(&d->previouslyCheckedFeeds);
    iZap(d->lastRefreshedAt);
    d->worker = NULL;
    init_PtrArray(&d->jobs);
    init_SortedArray(&d->entries, sizeof(iFeedEntry *), cmp_FeedEntryPtr_);
    load_Feeds_(d);
    /* Update feeds if it has been a while. */
    int intervalSec = updateIntervalSeconds_Feeds_;
    if (isValid_Time(&d->lastRefreshedAt)) {
        const double elapsed = elapsedSeconds_Time(&d->lastRefreshedAt);
        intervalSec = iMax(1, updateIntervalSeconds_Feeds_ - elapsed);
    }
    d->refreshTimer = SDL_AddTimer(1000 * intervalSec, refresh_Feeds_, NULL);
}

void deinit_Feeds(void) {
    iFeeds *d = &feeds_;
    SDL_RemoveTimer(d->refreshTimer);
    stopWorker_Feeds_(d);
    iAssert(isEmpty_PtrArray(&d->jobs));
    deinit_PtrArray(&d->jobs);
    deinit_String(&d->saveDir);
    delete_Mutex(d->mtx);
    iForEach(Array, i, &d->entries.values) {
        iFeedEntry **entry = i.value;
        delete_FeedEntry(*entry);
    }
    deinit_IntSet(&d->previouslyCheckedFeeds);
    deinit_SortedArray(&d->entries);
}

void refresh_Feeds(void) {
    startWorker_Feeds_(&feeds_);
}

void refreshFinished_Feeds(void) {
    stopWorker_Feeds_(&feeds_);
}

void removeEntries_Feeds(uint32_t feedBookmarkId) {
    iFeeds *d = &feeds_;
    iForEach(Array, i, &d->entries.values) {
        iFeedEntry **entry = i.value;
        if ((*entry)->bookmarkId == feedBookmarkId) {
            delete_FeedEntry(*entry);
            remove_ArrayIterator(&i);
        }
    }
}

static int cmpTimeDescending_FeedEntryPtr_(const void *a, const void *b) {
    const iFeedEntry * const *e1 = a, * const *e2 = b;
    return -cmp_Time(&(*e1)->posted, &(*e2)->posted);
}

const iPtrArray *listEntries_Feeds(void) {
    iFeeds *d = &feeds_;
    lock_Mutex(d->mtx);
    /* The worker will never delete feed entries so we can use the same ones. Just make a copy
       of the array in case the worker modifies it. */
    iPtrArray *list = collect_PtrArray(copy_Array(&d->entries.values));
    unlock_Mutex(d->mtx);
    sort_Array(list, cmpTimeDescending_FeedEntryPtr_);
    return list;
}

size_t numSubscribed_Feeds(void) {
    return size_PtrArray(listSubscriptions_());
}

#define iPluralS(c) ((c) != 1 ? "s" : "")

const iString *entryListPage_Feeds(void) {
    iFeeds *d = &feeds_;
    iString *src = collectNew_String();
    format_String(src, "# Feed entries\n\n");
    lock_Mutex(d->mtx);
    const iPtrArray *subs = listSubscriptions_();
    int elapsed = elapsedSeconds_Time(&d->lastRefreshedAt) / 60;
    appendFormat_String(
        src,
        "You are subscribed to %zu feed%s that contain%s a total of %zu entries.\n",
        size_PtrArray(subs),
        iPluralS(size_PtrArray(subs)),
        size_PtrArray(subs) == 1 ? "s" : "",
        size_SortedArray(&d->entries));
    if (isValid_Time(&d->lastRefreshedAt)) {
        appendFormat_String(src,
            "\nThe latest refresh occurred %s.\n",
            elapsed == 0     ? "just a moment ago"
            : elapsed < 60   ? format_CStr("%d minute%s ago", elapsed, iPluralS(elapsed))
            : elapsed < 1440 ? format_CStr("%d hour%s ago", elapsed / 60, iPluralS(elapsed / 60))
                             : format_CStr("%d day%s ago", elapsed / 1440,
                                           iPluralS(elapsed / 1440)));
    }
    iDate on;
    iZap(on);
    iConstForEach(PtrArray, i, listEntries_Feeds()) {
        const iFeedEntry *entry = i.ptr;
        if (isHidden_FeedEntry(entry)) {
            continue; /* A hidden entry. */
        }
        iDate entryDate;
        init_Date(&entryDate, &entry->posted);
        if (on.year != entryDate.year || on.month != entryDate.month || on.day != entryDate.day) {
            appendFormat_String(
                src, "## %s\n", cstrCollect_String(format_Date(&entryDate, "%Y-%m-%d")));
            on = entryDate;
        }
        const iBookmark *bm = get_Bookmarks(bookmarks_App(), entry->bookmarkId);
        if (bm) {
            appendFormat_String(src,
                                "=> %s %s - %s\n",
                                cstr_String(&entry->url),
                                cstr_String(&bm->title),
                                cstr_String(&entry->title));
        }
    }
    unlock_Mutex(d->mtx);
    return src;
}<|MERGE_RESOLUTION|>--- conflicted
+++ resolved
@@ -160,12 +160,9 @@
 }
 
 static iBool isTrimmablePunctuation_(iChar c) {
-<<<<<<< HEAD
-=======
     if (c == '"') {
         return iFalse; /* Probably quoted text. */
     }
->>>>>>> 21c7fea1
     if (c == '(' || c == '[' || c == '{' || c == '<') {
         return iFalse;
     }
