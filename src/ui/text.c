/* Copyright 2020 Jaakko Keränen <jaakko.keranen@iki.fi>

Redistribution and use in source and binary forms, with or without
modification, are permitted provided that the following conditions are met:

1. Redistributions of source code must retain the above copyright notice, this
   list of conditions and the following disclaimer.
2. Redistributions in binary form must reproduce the above copyright notice,
   this list of conditions and the following disclaimer in the documentation
   and/or other materials provided with the distribution.

THIS SOFTWARE IS PROVIDED BY THE COPYRIGHT HOLDERS AND CONTRIBUTORS "AS IS" AND
ANY EXPRESS OR IMPLIED WARRANTIES, INCLUDING, BUT NOT LIMITED TO, THE IMPLIED
WARRANTIES OF MERCHANTABILITY AND FITNESS FOR A PARTICULAR PURPOSE ARE
DISCLAIMED. IN NO EVENT SHALL THE COPYRIGHT OWNER OR CONTRIBUTORS BE LIABLE FOR
ANY DIRECT, INDIRECT, INCIDENTAL, SPECIAL, EXEMPLARY, OR CONSEQUENTIAL DAMAGES
(INCLUDING, BUT NOT LIMITED TO, PROCUREMENT OF SUBSTITUTE GOODS OR SERVICES;
LOSS OF USE, DATA, OR PROFITS; OR BUSINESS INTERRUPTION) HOWEVER CAUSED AND ON
ANY THEORY OF LIABILITY, WHETHER IN CONTRACT, STRICT LIABILITY, OR TORT
(INCLUDING NEGLIGENCE OR OTHERWISE) ARISING IN ANY WAY OUT OF THE USE OF THIS
SOFTWARE, EVEN IF ADVISED OF THE POSSIBILITY OF SUCH DAMAGE. */

#include "text.h"
#include "color.h"
#include "metrics.h"
#include "embedded.h"
#include "window.h"
#include "app.h"

#define STB_TRUETYPE_IMPLEMENTATION
#include "../stb_truetype.h"

#include <the_Foundation/array.h>
#include <the_Foundation/file.h>
#include <the_Foundation/fileinfo.h>
#include <the_Foundation/hash.h>
#include <the_Foundation/math.h>
#include <the_Foundation/stringlist.h>
#include <the_Foundation/regexp.h>
#include <the_Foundation/path.h>
#include <the_Foundation/ptrset.h>
#include <the_Foundation/vec2.h>

#include <SDL_surface.h>
#include <SDL_hints.h>
#include <SDL_version.h>
#include <stdarg.h>

#if defined (LAGRANGE_ENABLE_HARFBUZZ)
#   include <hb.h>
#endif

#if defined (LAGRANGE_ENABLE_FRIBIDI)
#   include <fribidi/fribidi.h>
#endif

#if SDL_VERSION_ATLEAST(2, 0, 10)
#   define LAGRANGE_RASTER_DEPTH    8
#   define LAGRANGE_RASTER_FORMAT   SDL_PIXELFORMAT_INDEX8
#else
#   define LAGRANGE_RASTER_DEPTH    32
#   define LAGRANGE_RASTER_FORMAT   SDL_PIXELFORMAT_RGBA8888
#endif

iDeclareType(Font)
iDeclareType(Glyph)
iDeclareTypeConstructionArgs(Glyph, iChar ch)

static const float contentScale_Text_ = 1.3f;

int gap_Text;                           /* cf. gap_UI in metrics.h */
int enableHalfPixelGlyphs_Text = iTrue; /* debug setting */
int enableKerning_Text         = iTrue; /* looking up kern pairs is slow */

enum iGlyphFlag {
    rasterized0_GlyphFlag = iBit(1),    /* zero offset */
    rasterized1_GlyphFlag = iBit(2),    /* half-pixel offset */
};

struct Impl_Glyph {
    iHashNode node;
    int flags;
    iFont *font; /* may come from symbols/emoji */
    iRect rect[2]; /* zero and half pixel offset */
    iInt2 d[2];
    float advance; /* scaled */
};

void init_Glyph(iGlyph *d, uint32_t glyphIndex) {
    d->node.key   = glyphIndex;
    d->flags      = 0;
    d->font       = NULL;
    d->rect[0]    = zero_Rect();
    d->rect[1]    = zero_Rect();
    d->advance    = 0.0f;
}

void deinit_Glyph(iGlyph *d) {
    iUnused(d);
}

<<<<<<< HEAD
#if 0
static iChar codepoint_Glyph_(const iGlyph *d) {
=======
static uint32_t index_Glyph_(const iGlyph *d) {
>>>>>>> ab514d2c
    return d->node.key;
}
#endif

iLocalDef iBool isRasterized_Glyph_(const iGlyph *d, int hoff) {
    return (d->flags & (rasterized0_GlyphFlag << hoff)) != 0;
}

iLocalDef iBool isFullyRasterized_Glyph_(const iGlyph *d) {
    return (d->flags & (rasterized0_GlyphFlag | rasterized1_GlyphFlag)) ==
           (rasterized0_GlyphFlag | rasterized1_GlyphFlag);
}

iLocalDef void setRasterized_Glyph_(iGlyph *d, int hoff) {
    d->flags |= rasterized0_GlyphFlag << hoff;
}

iDefineTypeConstructionArgs(Glyph, (iChar ch), ch)

/*-----------------------------------------------------------------------------------------------*/

struct Impl_Font {
    iBlock *       data;
    enum iTextFont family;
    stbtt_fontinfo font;
    float          xScale, yScale;
    int            vertOffset; /* offset due to scaling */
    int            height;
    int            baseline;
    iHash          glyphs; /* key is glyph index in the font */ /* TODO: does not need to be a Hash */
    iBool          isMonospaced;
    enum iFontSize sizeId;  /* used to look up different fonts of matching size */
    uint32_t       indexTable[128 - 32]; /* quick ASCII lookup */
#if defined (LAGRANGE_ENABLE_HARFBUZZ)
    hb_blob_t *    hbBlob; /* raw TrueType data */
    hb_face_t *    hbFace;
    hb_font_t *    hbMainFont;
    hb_font_t *    hbFont; /* may be a sub-font with customized font metrics */
#endif
};

static iFont *font_Text_(enum iFontId id);

#if 0
static hb_position_t hbGlyphHKernForNunito_(hb_font_t *font, void *fontData,
                                            hb_codepoint_t firstGlyph, hb_codepoint_t secondGlyph,
                                            void *userData) {
    return 100;
}
#endif

static void init_Font(iFont *d, const iBlock *data, int height, float scale,
                      enum iFontSize sizeId, iBool isMonospaced) {
    init_Hash(&d->glyphs);
    d->data = NULL;
    d->family = undefined_TextFont;
    /* Note: We only use `family` currently for applying a kerning fix to Nunito. */
    if (data == &fontNunitoRegular_Embedded ||
        data == &fontNunitoBold_Embedded ||
        data == &fontNunitoExtraBold_Embedded ||
        //data == &fontNunitoLightItalic_Embedded ||
        data == &fontNunitoExtraLight_Embedded) {
        d->family = nunito_TextFont;
    }
    else if (//data == &fontScheherazadeNewRegular_Embedded) {
             data == &fontNotoSansArabicUIRegular_Embedded) {
        d->family = arabic_TextFont;
    }
    else if (data == &fontNotoSansSymbolsRegular_Embedded ||
             data == &fontNotoSansSymbols2Regular_Embedded ||
             data == &fontNotoEmojiRegular_Embedded ||
             data == &fontSmolEmojiRegular_Embedded) {
        d->family = emojiAndSymbols_TextFont;
    }
    d->isMonospaced = isMonospaced;
    d->height = height;
    iZap(d->font);
    stbtt_InitFont(&d->font, constData_Block(data), 0);
    int ascent, descent;
    stbtt_GetFontVMetrics(&d->font, &ascent, &descent, NULL);
    d->xScale = d->yScale = stbtt_ScaleForPixelHeight(&d->font, height) * scale;
    if (d->isMonospaced) {
        /* It is important that monospaced fonts align 1:1 with the pixel grid so that
           box-drawing characters don't have partially occupied edge pixels, leading to seams
           between adjacent glyphs. */
        int adv;
        stbtt_GetCodepointHMetrics(&d->font, 'M', &adv, NULL);
        const float advance = (float) adv * d->xScale;
        if (advance > 4) { /* not too tiny */
            d->xScale *= floorf(advance) / advance;
        }
    }
    d->baseline   = ascent * d->yScale;
    d->vertOffset = height * (1.0f - scale) / 2;
    /* Custom tweaks. */
    if (data == &fontNotoSansSymbolsRegular_Embedded) {
        d->vertOffset *= 1.2f; 
    }
    else if (data == &fontNotoSansSymbols2Regular_Embedded) {
        d->vertOffset /= 2;
    }
    else if (data == &fontNotoEmojiRegular_Embedded) {
        //d->vertOffset -= height / 30;
    }
    d->sizeId = sizeId;
    memset(d->indexTable, 0xff, sizeof(d->indexTable));
#if defined(LAGRANGE_ENABLE_HARFBUZZ)
    /* HarfBuzz will read the font data. */ {
        d->hbBlob = hb_blob_create(constData_Block(data), size_Block(data),
                                   HB_MEMORY_MODE_READONLY, NULL, NULL);
        d->hbFace = hb_face_create(d->hbBlob, 0);
        d->hbMainFont = hb_font_create(d->hbFace);
#if 0
        /* TODO: The custom kerning function doesn't get called?
           Maybe HarfBuzz needs FreeType to do kerning? */
        if (d->family == nunito_TextFont) {
            /* Customize the kerning of Nunito. */
            d->hbFont = hb_font_create_sub_font(d->hbMainFont);
            hb_font_funcs_t *ffs = hb_font_funcs_create();
            hb_font_funcs_set_glyph_h_kerning_func(ffs, hbGlyphHKernForNunito_, d, NULL);
            hb_font_set_funcs(d->hbFont, ffs, NULL, NULL);
            hb_font_funcs_destroy(ffs);
        }
        else
#endif
        {
            d->hbFont = hb_font_reference(d->hbMainFont);
        }
    }
#endif
}

static void clearGlyphs_Font_(iFont *d) {
    iForEach(Hash, i, &d->glyphs) {
        delete_Glyph((iGlyph *) i.value);
    }
    clear_Hash(&d->glyphs);
}

static void deinit_Font(iFont *d) {
#if defined(LAGRANGE_ENABLE_HARFBUZZ)
    /* HarfBuzz objects. */ {
        hb_font_destroy(d->hbFont);
        hb_font_destroy(d->hbMainFont);
        hb_face_destroy(d->hbFace);
        hb_blob_destroy(d->hbBlob);
    }
#endif
    clearGlyphs_Font_(d);
    deinit_Hash(&d->glyphs);
    delete_Block(d->data);
}

static uint32_t glyphIndex_Font_(iFont *d, iChar ch) {
    /* TODO: Add a small cache of ~5 most recently found indices. */
    const size_t entry = ch - 32;
    if (entry < iElemCount(d->indexTable)) {
        if (d->indexTable[entry] == ~0u) {
            d->indexTable[entry] = stbtt_FindGlyphIndex(&d->font, ch);
        }
        return d->indexTable[entry];
    }
    return stbtt_FindGlyphIndex(&d->font, ch);
}

/*----------------------------------------------------------------------------------------------*/

iDeclareType(Text)
iDeclareType(CacheRow)

struct Impl_CacheRow {
    int   height;
    iInt2 pos;
};

struct Impl_Text {
    enum iTextFont contentFont;
    enum iTextFont headingFont;
    float          contentFontSize;
    iFont          fonts[max_FontId];
    SDL_Renderer * render;
    SDL_Texture *  cache;
    iInt2          cacheSize;
    int            cacheRowAllocStep;
    int            cacheBottom;
    iArray         cacheRows;
    SDL_Palette *  grayscale;
    iRegExp *      ansiEscape;
};

static iText   text_;
static iBlock *userFont_;

static void initFonts_Text_(iText *d) {
    const float   textSize      = fontSize_UI * d->contentFontSize;
    const float   monoSize      = textSize * 0.71f;
    const float   smallMonoSize = monoSize * 0.8f;
    const iBlock *regularFont   = &fontNunitoRegular_Embedded;
    const iBlock *boldFont      = &fontNunitoBold_Embedded;
    const iBlock *italicFont    = &fontNunitoLightItalic_Embedded;
    const iBlock *h12Font       = &fontNunitoExtraBold_Embedded;
    const iBlock *h3Font        = &fontNunitoRegular_Embedded;
    const iBlock *lightFont     = &fontNunitoExtraLight_Embedded;
    float         scaling       = 1.0f; /* glyph scaling (<=1.0), for increasing line spacing */
    float         italicScaling = 1.0f;
    float         lightScaling  = 1.0f;
    float         h123Scaling   = 1.0f; /* glyph scaling (<=1.0), for increasing line spacing */
    if (d->contentFont == firaSans_TextFont) {
        regularFont = &fontFiraSansRegular_Embedded;
        boldFont    = &fontFiraSansSemiBold_Embedded;
        lightFont   = &fontFiraSansLight_Embedded;
        italicFont  = &fontFiraSansItalic_Embedded;
        scaling     = italicScaling = lightScaling = 0.85f;
    }
    else if (d->contentFont == tinos_TextFont) {
        regularFont = &fontTinosRegular_Embedded;
        boldFont    = &fontTinosBold_Embedded;
        lightFont   = &fontLiterataExtraLightopsz18_Embedded;
        italicFont  = &fontTinosItalic_Embedded;
        scaling      = italicScaling = 0.85f;
    }
    else if (d->contentFont == literata_TextFont) {
        regularFont = &fontLiterataRegularopsz14_Embedded;
        boldFont    = &fontLiterataBoldopsz36_Embedded;
        italicFont  = &fontLiterataLightItalicopsz10_Embedded;
        lightFont   = &fontLiterataExtraLightopsz18_Embedded;
    }
    else if (d->contentFont == sourceSans3_TextFont) {
        regularFont = &fontSourceSans3Regular_Embedded;
        boldFont    = &fontSourceSans3Semibold_Embedded;
        italicFont  = &fontSourceSans3It_Embedded;
        lightFont   = &fontSourceSans3ExtraLight_Embedded;
    }
    else if (d->contentFont == iosevka_TextFont) {
        regularFont = &fontIosevkaTermExtended_Embedded;
        boldFont    = &fontIosevkaTermExtended_Embedded;
        italicFont  = &fontIosevkaTermExtended_Embedded;
        lightFont   = &fontIosevkaTermExtended_Embedded;
        scaling     = italicScaling = lightScaling = 0.866f;
    }
    if (d->headingFont == firaSans_TextFont) {
        h12Font     = &fontFiraSansBold_Embedded;
        h3Font      = &fontFiraSansRegular_Embedded;
        h123Scaling = 0.85f;
    }
    else if (d->headingFont == tinos_TextFont) {
        h12Font = &fontTinosBold_Embedded;
        h3Font  = &fontTinosRegular_Embedded;
        h123Scaling = 0.85f;
    }
    else if (d->headingFont == literata_TextFont) {
        h12Font = &fontLiterataBoldopsz36_Embedded;
        h3Font  = &fontLiterataRegularopsz14_Embedded;
    }
    else if (d->headingFont == sourceSans3_TextFont) {
        h12Font = &fontSourceSans3Bold_Embedded;
        h3Font = &fontSourceSans3Regular_Embedded;
    }
    else if (d->headingFont == iosevka_TextFont) {
        h12Font = &fontIosevkaTermExtended_Embedded;
        h3Font  = &fontIosevkaTermExtended_Embedded;
    }
#if defined (iPlatformAppleMobile)
    const float uiSize = fontSize_UI * 1.1f;
#else
    const float uiSize = fontSize_UI;
#endif
    const struct {
        const iBlock *ttf;
        int size;
        float scaling;
        enum iFontSize sizeId;
        /* UI sizes: 1.0, 1.125, 1.333, 1.666 */
        /* Content sizes: smallmono, mono, 1.0, 1.2, 1.333, 1.666, 2.0 */
    } fontData[max_FontId] = {
        /* UI fonts: normal weight */
        { &fontSourceSans3Regular_Embedded, uiSize,               1.0f, uiNormal_FontSize },
        { &fontSourceSans3Regular_Embedded, uiSize * 1.125f,      1.0f, uiMedium_FontSize },
        { &fontSourceSans3Regular_Embedded, uiSize * 1.333f,      1.0f, uiBig_FontSize },
        { &fontSourceSans3Regular_Embedded, uiSize * 1.666f,      1.0f, uiLarge_FontSize },
        { &fontSourceSans3Semibold_Embedded, uiSize * 0.8f,       1.0f, uiNormal_FontSize },
        /* UI fonts: bold weight */
        { &fontSourceSans3Bold_Embedded,    uiSize,               1.0f, uiNormal_FontSize },
        { &fontSourceSans3Bold_Embedded,    uiSize * 1.125f,      1.0f, uiMedium_FontSize },
        { &fontSourceSans3Bold_Embedded,    uiSize * 1.333f,      1.0f, uiBig_FontSize },
        { &fontSourceSans3Bold_Embedded,    uiSize * 1.666f,      1.0f, uiLarge_FontSize },
        /* content fonts */
        { regularFont,                        textSize,             scaling,      contentRegular_FontSize },
        { boldFont,                           textSize,             scaling,      contentRegular_FontSize },
        { italicFont,                         textSize,             italicScaling,contentRegular_FontSize },
        { regularFont,                        textSize * 1.200f,    scaling,      contentMedium_FontSize },
        { h3Font,                             textSize * 1.333f,    h123Scaling,  contentBig_FontSize },
        { h12Font,                            textSize * 1.666f,    h123Scaling,  contentLarge_FontSize },
        { lightFont,                          textSize * 1.666f,    lightScaling, contentLarge_FontSize },
        { h12Font,                            textSize * 2.000f,    h123Scaling,  contentHuge_FontSize },
        { &fontIosevkaTermExtended_Embedded,  smallMonoSize,        1.0f,         contentMonoSmall_FontSize },
        { &fontIosevkaTermExtended_Embedded,  monoSize,             1.0f,         contentMono_FontSize },
        /* extra content fonts */
        { &fontSourceSans3Regular_Embedded,   textSize,             scaling, contentRegular_FontSize },
        { &fontSourceSans3Regular_Embedded,   textSize * 0.80f,     scaling, contentRegular_FontSize },
        /* symbols and scripts */
#define DEFINE_FONT_SET(data, glyphScale) \
        { (data), uiSize,            glyphScale, uiNormal_FontSize }, \
        { (data), uiSize * 1.125f,   glyphScale, uiMedium_FontSize }, \
        { (data), uiSize * 1.333f,   glyphScale, uiBig_FontSize }, \
        { (data), uiSize * 1.666f,   glyphScale, uiLarge_FontSize }, \
        { (data), textSize,          glyphScale, contentRegular_FontSize }, \
        { (data), textSize * 1.200f, glyphScale, contentMedium_FontSize }, \
        { (data), textSize * 1.333f, glyphScale, contentBig_FontSize }, \
        { (data), textSize * 1.666f, glyphScale, contentLarge_FontSize }, \
        { (data), textSize * 2.000f, glyphScale, contentHuge_FontSize }, \
        { (data), smallMonoSize,     glyphScale, contentMonoSmall_FontSize }, \
        { (data), monoSize,          glyphScale, contentMono_FontSize }
        DEFINE_FONT_SET(userFont_ ? userFont_ : &fontIosevkaTermExtended_Embedded, 1.0f),
        DEFINE_FONT_SET(&fontIosevkaTermExtended_Embedded, 0.866f),
        DEFINE_FONT_SET(&fontNotoSansSymbolsRegular_Embedded, 2.0f),
        DEFINE_FONT_SET(&fontNotoSansSymbols2Regular_Embedded, 1.45f),
        DEFINE_FONT_SET(&fontSmolEmojiRegular_Embedded, 1.0f),
        DEFINE_FONT_SET(&fontNotoEmojiRegular_Embedded, 1.10f),
        DEFINE_FONT_SET(&fontNotoSansJPRegular_Embedded, 1.0f),
        DEFINE_FONT_SET(&fontNotoSansSCRegular_Embedded, 1.0f),
        DEFINE_FONT_SET(&fontNanumGothicRegular_Embedded, 1.0f), /* TODO: should use Noto Sans here, too */
        DEFINE_FONT_SET(&fontNotoSansArabicUIRegular_Embedded, 1.0f),
//        DEFINE_FONT_SET(&fontScheherazadeNewRegular_Embedded, 1.0f),
    };
    iForIndices(i, fontData) {
        iFont *font = &d->fonts[i];
        init_Font(font,
                  fontData[i].ttf,
                  fontData[i].size,
                  fontData[i].scaling,
                  fontData[i].sizeId,
                  fontData[i].ttf == &fontIosevkaTermExtended_Embedded);
    }
    gap_Text = iRound(gap_UI * d->contentFontSize);
}

static void deinitFonts_Text_(iText *d) {
    iForIndices(i, d->fonts) {
        deinit_Font(&d->fonts[i]);
    }
}

static int maxGlyphHeight_Text_(const iText *d) {
    return 2 * d->contentFontSize * fontSize_UI;
}

static void initCache_Text_(iText *d) {
    init_Array(&d->cacheRows, sizeof(iCacheRow));
    const int textSize = d->contentFontSize * fontSize_UI;
    iAssert(textSize > 0);
    const iInt2 cacheDims = init_I2(16, 40);
    d->cacheSize = mul_I2(cacheDims, init1_I2(iMax(textSize, fontSize_UI)));
    SDL_RendererInfo renderInfo;
    SDL_GetRendererInfo(d->render, &renderInfo);
    if (renderInfo.max_texture_height > 0 && d->cacheSize.y > renderInfo.max_texture_height) {
        d->cacheSize.y = renderInfo.max_texture_height;
        d->cacheSize.x = renderInfo.max_texture_width;
    }
    d->cacheRowAllocStep = iMax(2, textSize / 6);
    /* Allocate initial (empty) rows. These will be assigned actual locations in the cache
       once at least one glyph is stored. */
    for (int h = d->cacheRowAllocStep;
         h <= 2.5 * textSize + d->cacheRowAllocStep;
         h += d->cacheRowAllocStep) {
        pushBack_Array(&d->cacheRows, &(iCacheRow){ .height = 0 });
    }
    d->cacheBottom = 0;
    SDL_SetHint(SDL_HINT_RENDER_SCALE_QUALITY, "0");
    d->cache = SDL_CreateTexture(d->render,
                                 SDL_PIXELFORMAT_RGBA4444,
                                 SDL_TEXTUREACCESS_STATIC | SDL_TEXTUREACCESS_TARGET,
                                 d->cacheSize.x,
                                 d->cacheSize.y);
    SDL_SetTextureBlendMode(d->cache, SDL_BLENDMODE_BLEND);
}

static void deinitCache_Text_(iText *d) {
    deinit_Array(&d->cacheRows);
    SDL_DestroyTexture(d->cache);
}

void loadUserFonts_Text(void) {
    if (userFont_) {
        delete_Block(userFont_);
        userFont_ = NULL;
    }
    /* Load the system font. */
    const iPrefs *prefs = prefs_App();
    if (!isEmpty_String(&prefs->symbolFontPath)) {
        iFile *f = new_File(&prefs->symbolFontPath);
        if (open_File(f, readOnly_FileMode)) {
            userFont_ = readAll_File(f);
        }
        else {
            fprintf(stderr, "[Text] failed to open: %s\n", cstr_String(&prefs->symbolFontPath));
        }
        iRelease(f);
    }
}

void init_Text(SDL_Renderer *render) {
    iText *d = &text_;
    loadUserFonts_Text();
    d->contentFont     = nunito_TextFont;
    d->headingFont     = nunito_TextFont;
    d->contentFontSize = contentScale_Text_;
    d->ansiEscape      = new_RegExp("[[()]([0-9;AB]*)m", 0);
    d->render          = render;
    /* A grayscale palette for rasterized glyphs. */ {
        SDL_Color colors[256];
        for (int i = 0; i < 256; ++i) {
            colors[i] = (SDL_Color){ 255, 255, 255, i };
        }
        d->grayscale = SDL_AllocPalette(256);
        SDL_SetPaletteColors(d->grayscale, colors, 0, 256);
    }
    initCache_Text_(d);
    initFonts_Text_(d);
}

void deinit_Text(void) {
    iText *d = &text_;
    SDL_FreePalette(d->grayscale);
    deinitFonts_Text_(d);
    deinitCache_Text_(d);
    d->render = NULL;
    iRelease(d->ansiEscape);
}

void setOpacity_Text(float opacity) {
    SDL_SetTextureAlphaMod(text_.cache, iClamp(opacity, 0.0f, 1.0f) * 255 + 0.5f);
}

void setContentFont_Text(enum iTextFont font) {
    if (text_.contentFont != font) {
        text_.contentFont = font;
        resetFonts_Text();
    }
}

void setHeadingFont_Text(enum iTextFont font) {
    if (text_.headingFont != font) {
        text_.headingFont = font;
        resetFonts_Text();
    }
}

void setContentFontSize_Text(float fontSizeFactor) {
    fontSizeFactor *= contentScale_Text_;
    iAssert(fontSizeFactor > 0);
    if (iAbs(text_.contentFontSize - fontSizeFactor) > 0.001f) {
        text_.contentFontSize = fontSizeFactor;
        resetFonts_Text();
    }
}

static void resetCache_Text_(iText *d) {
    deinitCache_Text_(d);
    for (int i = 0; i < max_FontId; i++) {
        clearGlyphs_Font_(&d->fonts[i]);
    }
    initCache_Text_(d);
}

void resetFonts_Text(void) {
    iText *d = &text_;
    deinitFonts_Text_(d);
    deinitCache_Text_(d);
    initCache_Text_(d);
    initFonts_Text_(d);
}

iLocalDef iFont *font_Text_(enum iFontId id) {
    return &text_.fonts[id & mask_FontId];
}

static SDL_Surface *rasterizeGlyph_Font_(const iFont *d, uint32_t glyphIndex, float xShift) {
    int w, h;
    uint8_t *bmp = stbtt_GetGlyphBitmapSubpixel(
        &d->font, d->xScale, d->yScale, xShift, 0.0f, glyphIndex, &w, &h, 0, 0);
    SDL_Surface *surface8 =
        SDL_CreateRGBSurfaceWithFormatFrom(bmp, w, h, 8, w, SDL_PIXELFORMAT_INDEX8);
    SDL_SetSurfaceBlendMode(surface8, SDL_BLENDMODE_NONE);
    SDL_SetSurfacePalette(surface8, text_.grayscale);
#if LAGRANGE_RASTER_DEPTH != 8
    /* Convert to the cache format. */
    SDL_Surface *surf = SDL_ConvertSurfaceFormat(surface8, LAGRANGE_RASTER_FORMAT, 0);
    SDL_SetSurfaceBlendMode(surf, SDL_BLENDMODE_NONE);
    free(bmp);
    SDL_FreeSurface(surface8);
    return surf;
#else
    return surface8;
#endif
}

iLocalDef iCacheRow *cacheRow_Text_(iText *d, int height) {
    return at_Array(&d->cacheRows, (height - 1) / d->cacheRowAllocStep);
}

static iInt2 assignCachePos_Text_(iText *d, iInt2 size) {
    iCacheRow *cur = cacheRow_Text_(d, size.y);
    if (cur->height == 0) {
        /* Begin a new row height. */
        cur->height = (1 + (size.y - 1) / d->cacheRowAllocStep) * d->cacheRowAllocStep;
        cur->pos.y = d->cacheBottom;
        d->cacheBottom = cur->pos.y + cur->height;
    }
    iAssert(cur->height >= size.y);
    /* TODO: Automatically enlarge the cache if running out of space?
       Maybe make it paged, but beware of texture swapping too often inside a text string. */
    if (cur->pos.x + size.x > d->cacheSize.x) {
        /* Does not fit on this row, advance to a new location in the cache. */
        cur->pos.y = d->cacheBottom;
        cur->pos.x = 0;
        d->cacheBottom += cur->height;
        iAssert(d->cacheBottom <= d->cacheSize.y);
    }
    const iInt2 assigned = cur->pos;
    cur->pos.x += size.x;
    return assigned;
}

static void allocate_Font_(iFont *d, iGlyph *glyph, int hoff) {
    iRect *glRect = &glyph->rect[hoff];
    int    x0, y0, x1, y1;
    stbtt_GetGlyphBitmapBoxSubpixel(
        &d->font, index_Glyph_(glyph), d->xScale, d->yScale, hoff * 0.5f, 0.0f, &x0, &y0, &x1, &y1);
    glRect->size = init_I2(x1 - x0, y1 - y0);
    /* Determine placement in the glyph cache texture, advancing in rows. */
    glRect->pos    = assignCachePos_Text_(&text_, glRect->size);
    glyph->d[hoff] = init_I2(x0, y0);
    glyph->d[hoff].y += d->vertOffset;
    if (hoff == 0) { /* hoff==1 uses same metrics as `glyph` */
        int adv;
        stbtt_GetGlyphHMetrics(&d->font, index_Glyph_(glyph), &adv, NULL);
        glyph->advance = d->xScale * adv;
    }
}

iLocalDef iFont *characterFont_Font_(iFont *d, iChar ch, uint32_t *glyphIndex) {
    if (isVariationSelector_Char(ch)) {
        return d;
    }
    /* Smol Emoji overrides all other fonts. */
    if (ch != 0x20) {
        iFont *smol = font_Text_(smolEmoji_FontId + d->sizeId);
        if (smol != d && (*glyphIndex = glyphIndex_Font_(smol, ch)) != 0) {
            return smol;
        }
    }
    /* Manual exceptions. */ {
        if (ch >= 0x2190 && ch <= 0x2193 /* arrows */) {
            d = font_Text_(iosevka_FontId + d->sizeId);
            *glyphIndex = glyphIndex_Font_(d, ch);
            return d;
        }
    }
    if ((*glyphIndex = glyphIndex_Font_(d, ch)) != 0) {
        return d;
    }
    const int fallbacks[] = {
        notoEmoji_FontId,
        symbols2_FontId,
        symbols_FontId
    };
    /* First fallback is Smol Emoji. */
    if (ch != 0x20) {
        iForIndices(i, fallbacks) {
            iFont *fallback = font_Text_(fallbacks[i] + d->sizeId);
            if (fallback != d && (*glyphIndex = glyphIndex_Font_(fallback, ch)) != 0) {
                return fallback;
            }
        }
    }
    /* Try Simplified Chinese. */
    if (ch >= 0x2e80) {
        iFont *sc = font_Text_(chineseSimplified_FontId + d->sizeId);
        if (sc != d && (*glyphIndex = glyphIndex_Font_(sc, ch)) != 0) {
            return sc;
        }
    }
    /* Could be Korean. */
    if (ch >= 0x3000) {
        iFont *korean = font_Text_(korean_FontId + d->sizeId);
        if (korean != d && (*glyphIndex = glyphIndex_Font_(korean, ch)) != 0) {
            return korean;
        }
    }
    /* Japanese perhaps? */
    if (ch > 0x3040) {
        iFont *japanese = font_Text_(japanese_FontId + d->sizeId);
        if (japanese != d && (*glyphIndex = glyphIndex_Font_(japanese, ch)) != 0) {
            return japanese;
        }
    }
    /* Maybe Arabic. */
    if (ch >= 0x600) {
        iFont *arabic = font_Text_(arabic_FontId + d->sizeId);
        if (arabic != d && (*glyphIndex = glyphIndex_Font_(arabic, ch)) != 0) {
            return arabic;
        }
    }
#if defined (iPlatformApple)
    /* White up arrow is used for the Shift key on macOS. Symbola's glyph is not a great
       match to the other text, so use the UI font instead. */
    if ((ch == 0x2318 || ch == 0x21e7) && d == font_Text_(regular_FontId)) {
        *glyphIndex = glyphIndex_Font_(d = font_Text_(defaultContentRegular_FontId), ch);
        return d;
    }
#endif
    /* User's symbols font. */ {
        iFont *sys = font_Text_(userSymbols_FontId + d->sizeId);
        if (sys != d && (*glyphIndex = glyphIndex_Font_(sys, ch)) != 0) {
            return sys;
        }
    }
    /* Final fallback. */
    iFont *font = font_Text_(iosevka_FontId + d->sizeId);
    if (d != font) {
        *glyphIndex = glyphIndex_Font_(font, ch);
    }
    if (!*glyphIndex) {
        fprintf(stderr, "failed to find %08x (%lc)\n", ch, (int)ch); fflush(stderr);
    }
    return d;
}

static iGlyph *glyphByIndex_Font_(iFont *d, uint32_t glyphIndex) {
    iGlyph* glyph = NULL;
    void *  node = value_Hash(&d->glyphs, glyphIndex);
    if (node) {
        glyph = node;
    }
    else {
        /* If the cache is running out of space, clear it and we'll recache what's needed currently. */
        if (text_.cacheBottom > text_.cacheSize.y - maxGlyphHeight_Text_(&text_)) {
#if !defined (NDEBUG)
            printf("[Text] glyph cache is full, clearing!\n"); fflush(stdout);
#endif
            resetCache_Text_(&text_);
        }
        glyph       = new_Glyph(glyphIndex);
        glyph->font = d;
        /* New glyphs are always allocated at least. This reserves a position in the cache
           and updates the glyph metrics. */
        allocate_Font_(d, glyph, 0);
        allocate_Font_(d, glyph, 1);
        insert_Hash(&d->glyphs, &glyph->node);
    }
    return glyph;
}

static iGlyph *glyph_Font_(iFont *d, iChar ch) {
    /* The glyph may actually come from a different font; look up the right font. */
    uint32_t glyphIndex = 0;
    iFont *font = characterFont_Font_(d, ch, &glyphIndex);
    return glyphByIndex_Font_(font, glyphIndex);
}

static iChar nextChar_(const char **chPos, const char *end) {
    if (*chPos == end) {
        return 0;
    }
    iChar ch;
    int len = decodeBytes_MultibyteChar(*chPos, end, &ch);
    if (len <= 0) {
        (*chPos)++; /* skip it */
        return 0;
    }
    (*chPos) += len;
    return ch;
}

static iBool isControl_Char_(iChar c) {
    return isDefaultIgnorable_Char(c) || isVariationSelector_Char(c) || isFitzpatrickType_Char(c);
}

/*----------------------------------------------------------------------------------------------*/

iDeclareType(AttributedRun)

struct Impl_AttributedRun {
    iRangei   logical; /* UTF-32 codepoint indices in the logical-order text */
    iFont *   font;
    iColor    fgColor;
    struct {
        uint8_t isLineBreak : 1;
        uint8_t isRTL       : 1;
        uint8_t isArabic    : 1; /* Arabic script detected */
    } flags;
};

iDeclareType(AttributedText)
iDeclareTypeConstructionArgs(AttributedText, iRangecc text, size_t maxLen, iFont *font,
                             iColor fgColor, int baseDir, iChar overrideChar)

struct Impl_AttributedText {
    iRangecc source; /* original source text */
    size_t   maxLen;
    iFont *  font;
    iColor   fgColor;
    iArray   runs;
    iArray   logical;         /* UTF-32 text in logical order (mixed directions; matches source) */
    iArray   visual;          /* UTF-32 text in visual order (LTR) */
    iArray   logicalToVisual; /* map visual index to logical index */
    iArray   visualToLogical;
    iArray   logicalToSourceOffset; /* map logical character to an UTF-8 offset in the source text */
    char *   bidiLevels;
    iBool    isBaseRTL;
};

iDefineTypeConstructionArgs(AttributedText,
                            (iRangecc text, size_t maxLen, iFont *font, iColor fgColor,
                             int baseDir, iChar overrideChar),
                            text, maxLen, font, fgColor, baseDir, overrideChar)

static const char *sourcePtr_AttributedText_(const iAttributedText *d, int logicalPos) {
    const int *logToSource = constData_Array(&d->logicalToSourceOffset);
    return d->source.start + logToSource[logicalPos];
}

static iRangecc sourceRange_AttributedText_(const iAttributedText *d, iRangei logical) {
    const int *logToSource = constData_Array(&d->logicalToSourceOffset);
    iRangecc range = {
        d->source.start + logToSource[logical.start],
        d->source.start + logToSource[logical.end]
    };
    iAssert(range.start <= range.end);
    return range;
}

#if 0
static iBool isAllSpace_AttributedText_(const iAttributedText *d, iRangei range) {
    const iChar *logicalText = constData_Array(&d->logical);
    for (size_t i = range.start; i < range.end; i++) {
        if (logicalText[i] != 0x20) {
            return iFalse;
        }
    }
    return iTrue;
}
#endif

static void finishRun_AttributedText_(iAttributedText *d, iAttributedRun *run, int endAt) {
    iAttributedRun finishedRun = *run;
    iAssert(endAt >= 0 && endAt <= size_Array(&d->logical));
    finishedRun.logical.end = endAt;
    if (!isEmpty_Range(&finishedRun.logical)) {
        pushBack_Array(&d->runs, &finishedRun);
        run->flags.isLineBreak = iFalse;
        run->flags.isArabic    = iFalse;
    }
    run->logical.start = endAt;
}

static enum iFontId fontId_Text_(const iFont *font) {
    return (enum iFontId) (font - text_.fonts);
}

static void prepare_AttributedText_(iAttributedText *d, int overrideBaseDir, iChar overrideChar) {
    iAssert(isEmpty_Array(&d->runs));
    size_t length = 0;
    /* Prepare the UTF-32 logical string. */ {
        for (const char *ch = d->source.start; ch < d->source.end; ) {
            iChar u32;
            int len = decodeBytes_MultibyteChar(ch, d->source.end, &u32);
            if (len <= 0) break;
            if (overrideChar) {
                u32 = overrideChar;
            }
            pushBack_Array(&d->logical, &u32);
            length++;
            if (length == d->maxLen) {
                /* TODO: Check the combining class; only count base characters here. */
                break;
            }
            /* Remember the byte offset to each character. We will need this to communicate
               back the wrapped UTF-8 ranges. */
            pushBack_Array(&d->logicalToSourceOffset, &(int){ ch - d->source.start });
            ch += len;
        }
#if defined (LAGRANGE_ENABLE_FRIBIDI)
        /* Use FriBidi to reorder the codepoints. */
        resize_Array(&d->visual, length);
        resize_Array(&d->logicalToVisual, length);
        resize_Array(&d->visualToLogical, length);
        d->bidiLevels = length ? malloc(length) : NULL;
        FriBidiParType baseDir = (FriBidiParType) FRIBIDI_TYPE_ON;
        fribidi_log2vis(constData_Array(&d->logical),
                        length,
                        &baseDir,
                        data_Array(&d->visual),
                        data_Array(&d->logicalToVisual),
                        data_Array(&d->visualToLogical),
                        (FriBidiLevel *) d->bidiLevels);
        d->isBaseRTL = (overrideBaseDir == 0 ? FRIBIDI_IS_RTL(baseDir) : (overrideBaseDir < 0));
#else
        /* 1:1 mapping. */
        setCopy_Array(&d->visual, &d->logical);
        resize_Array(&d->logicalToVisual, length);
        for (size_t i = 0; i < length; i++) {
            set_Array(&d->logicalToVisual, i, &(int){ i });
        }
        setCopy_Array(&d->visualToLogical, &d->logicalToVisual);
        d->isBaseRTL = iFalse;
#endif
    }
    /* The mapping needs to include the terminating NULL position. */ {
        pushBack_Array(&d->logicalToSourceOffset, &(int){ d->source.end - d->source.start });
        pushBack_Array(&d->logicalToVisual, &(int){ length });
        pushBack_Array(&d->visualToLogical, &(int){ length });
    }
    iAttributedRun run         = { .logical = { 0, length },
                                   .font    = d->font,
                                   .fgColor = d->fgColor };
    const int *    logToSource = constData_Array(&d->logicalToSourceOffset);
    const int *    logToVis    = constData_Array(&d->logicalToVisual);
    const iChar *  logicalText = constData_Array(&d->logical);
    iBool          isRTL       = d->isBaseRTL;
    int            numNonSpace = 0;
    for (int pos = 0; pos < length; pos++) {
        const iChar ch = logicalText[pos];
#if defined (LAGRANGE_ENABLE_FRIBIDI)
        if (d->bidiLevels) {
            const char lev = d->bidiLevels[pos];
            const iBool isNeutral = FRIBIDI_IS_NEUTRAL(lev);
            if (!isNeutral) {
                iBool rtl = FRIBIDI_IS_RTL(lev) != 0;
                if (rtl != isRTL) {
                    /* Direction changes; must end the current run. */
    //                printf("dir change at %zu: %lc U+%04X\n", pos, ch, ch);
                    finishRun_AttributedText_(d, &run, pos);
                    isRTL = rtl;
                }
            }
        }
#else
        const iBool isNeutral = iTrue;
#endif
        run.flags.isRTL = isRTL;
        if (ch == 0x1b) { /* ANSI escape. */
            pos++;
            const char *srcPos = d->source.start + logToSource[pos];
            /* Do a regexp match in the source text. */
            iRegExpMatch m;
            init_RegExpMatch(&m);
            if (match_RegExp(text_.ansiEscape, srcPos, d->source.end - srcPos, &m)) {
                finishRun_AttributedText_(d, &run, pos - 1);
                run.fgColor = ansiForeground_Color(capturedRange_RegExpMatch(&m, 1),
                                                   tmParagraph_ColorId);
                pos += length_Rangecc(capturedRange_RegExpMatch(&m, 0));
                iAssert(logToSource[pos] == end_RegExpMatch(&m) - d->source.start);
                /* The run continues after the escape sequence. */
                run.logical.start = pos--; /* loop increments `pos` */
                continue;
            }
        }
        if (ch == '\v') {
            finishRun_AttributedText_(d, &run, pos);
            /* An internal color escape. */
            iChar esc = logicalText[++pos];
            int colorNum = none_ColorId; /* default color */
            if (esc == '\v') { /* Extended range. */
                esc = logicalText[++pos] + asciiExtended_ColorEscape;
                colorNum = esc - asciiBase_ColorEscape;
            }
            else if (esc != 0x24) { /* ASCII Cancel */
                colorNum = esc - asciiBase_ColorEscape;
            }
            run.logical.start = pos + 1;
            run.fgColor = (colorNum >= 0 ? get_Color(colorNum) : d->fgColor);
            continue;
        }
        if (ch == '\n') {
            finishRun_AttributedText_(d, &run, pos);
            /* A separate run for the newline. */
            run.logical.start = pos;
            run.flags.isLineBreak = iTrue;
            finishRun_AttributedText_(d, &run, pos + 1);
            continue;
        }
        if (isControl_Char_(ch)) {
            continue;
        }
        if (ch == 0x20) {
            if (run.font->family == emojiAndSymbols_TextFont) {
                finishRun_AttributedText_(d, &run, pos);
                run.font = d->font; /* never use space from the symbols font, it's too wide */
            }
            continue;
        }
        iFont *currentFont = d->font;
        if (run.font->family == arabic_TextFont && isPunct_Char(ch)) {
            currentFont = run.font; /* remain as Arabic for whitespace */
        }
        const iGlyph *glyph = glyph_Font_(currentFont, ch);
        if (index_Glyph_(glyph) && glyph->font != run.font) {
            /* A different font is being used for this character. */
            finishRun_AttributedText_(d, &run, pos);
            run.font = glyph->font;
#if 0
            printf("changing font to %d at pos %u (%lc) U+%04X\n", fontId_Text_(run.font), pos, (int)logicalText[pos],
                   (int)logicalText[pos]);
#endif
        }
#if defined (LAGRANGE_ENABLE_FRIBIDI)
        if (fribidi_get_bidi_type(ch) == FRIBIDI_TYPE_AL) {
            run.flags.isArabic = iTrue; /* Arabic letter */
        }
#endif
    }
    if (!isEmpty_Range(&run.logical)) {
        pushBack_Array(&d->runs, &run);
    }
#if 0
    printf("[AttributedText] %zu runs:\n", size_Array(&d->runs));
    iConstForEach(Array, i, &d->runs) {
        const iAttributedRun *run = i.value;
        printf("  %zu %s log:%d...%d vis:%d...%d {%s}\n", index_ArrayConstIterator(&i),
               run->flags.isRTL ? "<-" : "->",
               run->logical.start, run->logical.end - 1,
               logToVis[run->logical.start], logToVis[run->logical.end - 1],
               cstr_Rangecc(sourceRange_AttributedText_(d, run->logical)));
    }
#endif
}

void init_AttributedText(iAttributedText *d, iRangecc text, size_t maxLen, iFont *font, iColor fgColor,
                         int baseDir, iChar overrideChar) {
    d->source  = text;
    d->maxLen  = maxLen ? maxLen : iInvalidSize;
    d->font    = font;
    d->fgColor = fgColor;
    init_Array(&d->runs, sizeof(iAttributedRun));
    init_Array(&d->logical, sizeof(iChar));
    init_Array(&d->visual, sizeof(iChar));
    init_Array(&d->logicalToVisual, sizeof(int));
    init_Array(&d->visualToLogical, sizeof(int));
    init_Array(&d->logicalToSourceOffset, sizeof(int));
    d->bidiLevels = NULL;
    d->isBaseRTL = iFalse;
    prepare_AttributedText_(d, baseDir, overrideChar);
}

void deinit_AttributedText(iAttributedText *d) {
    free(d->bidiLevels);
    deinit_Array(&d->logicalToSourceOffset);
    deinit_Array(&d->logicalToVisual);
    deinit_Array(&d->visualToLogical);
    deinit_Array(&d->visual);
    deinit_Array(&d->logical);
    deinit_Array(&d->runs);
}

/*----------------------------------------------------------------------------------------------*/

iDeclareType(RasterGlyph)

struct Impl_RasterGlyph {
    iGlyph *glyph;
    int     hoff;
    iRect   rect;
};

static void cacheGlyphs_Font_(iFont *d, const iArray *glyphIndices) {
    /* TODO: Make this an object so it can be used sequentially without reallocating buffers. */
    SDL_Surface *buf     = NULL;
    const iInt2  bufSize = init_I2(iMin(512, d->height * iMin(2 * size_Array(glyphIndices), 20)),
                                   d->height * 4 / 3);
    int          bufX    = 0;
    iArray *     rasters = NULL;
    SDL_Texture *oldTarget = NULL;
    iBool        isTargetChanged = iFalse;
    iAssert(isExposed_Window(get_Window()));
    /* We'll flush the buffered rasters periodically until everything is cached. */
    size_t index = 0;
    while (index < size_Array(glyphIndices)) {
        for (; index < size_Array(glyphIndices); index++) {
            const uint32_t glyphIndex = constValue_Array(glyphIndices, index, uint32_t);
            const int lastCacheBottom = text_.cacheBottom;
            iGlyph *glyph = glyphByIndex_Font_(d, glyphIndex);
            if (text_.cacheBottom < lastCacheBottom) {
                /* The cache was reset due to running out of space. We need to restart from
                   the beginning! */
                bufX = 0;
                if (rasters) {
                    clear_Array(rasters);
                }
                index = 0;
                break;
            }
            if (!isFullyRasterized_Glyph_(glyph)) {
                /* Need to cache this. */
                if (buf == NULL) {
                    rasters = new_Array(sizeof(iRasterGlyph));
                    buf     = SDL_CreateRGBSurfaceWithFormat(
                                0, bufSize.x, bufSize.y,
                                LAGRANGE_RASTER_DEPTH,
                                LAGRANGE_RASTER_FORMAT);
                    SDL_SetSurfaceBlendMode(buf, SDL_BLENDMODE_NONE);
                    SDL_SetSurfacePalette(buf, text_.grayscale);
                }
                SDL_Surface *surfaces[2] = {
                    !isRasterized_Glyph_(glyph, 0) ?
                            rasterizeGlyph_Font_(glyph->font, index_Glyph_(glyph), 0) : NULL,
                    !isRasterized_Glyph_(glyph, 1) ?
                            rasterizeGlyph_Font_(glyph->font, index_Glyph_(glyph), 0.5f) : NULL
                };
                iBool outOfSpace = iFalse;
                iForIndices(i, surfaces) {
                    if (surfaces[i]) {
                        const int w = surfaces[i]->w;
                        const int h = surfaces[i]->h;
                        if (bufX + w <= bufSize.x) {
                            SDL_BlitSurface(surfaces[i],
                                            NULL,
                                            buf,
                                            &(SDL_Rect){ bufX, 0, w, h });
                            pushBack_Array(rasters,
                                           &(iRasterGlyph){ glyph, i, init_Rect(bufX, 0, w, h) });
                            bufX += w;
                        }
                        else {
                            outOfSpace = iTrue;
                            break;
                        }
                    }
                }
                iForIndices(i, surfaces) { /* cleanup */
                    if (surfaces[i]) {
                        if (surfaces[i]->flags & SDL_PREALLOC) {
                            free(surfaces[i]->pixels);
                        }
                        SDL_FreeSurface(surfaces[i]);
                    }
                }
                if (outOfSpace) {
                    /* Redo this glyph. `index` does not get incremented. */
                    break;
                }
            }
        }
        /* Finished or the buffer is full, copy the glyphs to the cache texture. */
        if (!isEmpty_Array(rasters)) {
            SDL_Texture *bufTex = SDL_CreateTextureFromSurface(text_.render, buf);
            SDL_SetTextureBlendMode(bufTex, SDL_BLENDMODE_NONE);
            if (!isTargetChanged) {
                isTargetChanged = iTrue;
                oldTarget = SDL_GetRenderTarget(text_.render);
                SDL_SetRenderTarget(text_.render, text_.cache);
            }
//            printf("copying %zu rasters from %p\n", size_Array(rasters), bufTex); fflush(stdout);
            iConstForEach(Array, i, rasters) {
                const iRasterGlyph *rg = i.value;
//                iAssert(isEqual_I2(rg->rect.size, rg->glyph->rect[rg->hoff].size));
                const iRect *glRect = &rg->glyph->rect[rg->hoff];
                SDL_RenderCopy(text_.render,
                               bufTex,
                               (const SDL_Rect *) &rg->rect,
                               (const SDL_Rect *) glRect);
                setRasterized_Glyph_(rg->glyph, rg->hoff);
//                printf(" - %u (hoff %d)\n", index_Glyph_(rg->glyph), rg->hoff);
            }
            SDL_DestroyTexture(bufTex);
            /* Resume with an empty buffer. */
            clear_Array(rasters);
            bufX = 0;
        }
    }
    if (rasters) {
        delete_Array(rasters);
    }
    if (buf) {
        SDL_FreeSurface(buf);
    }
    if (isTargetChanged) {
        SDL_SetRenderTarget(text_.render, oldTarget);
    }
}

static void cacheSingleGlyph_Font_(iFont *d, uint32_t glyphIndex) {
    iArray indices;
    init_Array(&indices, sizeof(uint32_t));
    pushBack_Array(&indices, &glyphIndex);
    cacheGlyphs_Font_(d, &indices);
    deinit_Array(&indices);
}

static void cacheTextGlyphs_Font_(iFont *d, const iRangecc text) {
    iArray glyphIndices;
    init_Array(&glyphIndices, sizeof(uint32_t));
    iAttributedText attrText;
    init_AttributedText(&attrText, text, 0, d, (iColor){}, 0, 0);
    /* We use AttributedText here so the font lookup matches the behavior during text drawing --
       glyphs may be selected from a font that's different than `d`. */
    const iChar *logicalText = constData_Array(&attrText.logical);
    iConstForEach(Array, i, &attrText.runs) {
        const iAttributedRun *run = i.value;
        if (run->flags.isLineBreak) {
            continue;
        }
        for (int pos = run->logical.start; pos < run->logical.end; pos++) {
            const iChar ch = logicalText[pos];
            if (!isSpace_Char(ch) && !isControl_Char_(ch)) {
                /* TODO: Use `run->font`; the glyph may be selected from a different font. */
                const uint32_t glyphIndex = glyphIndex_Font_(d, ch);
                if (glyphIndex) {
                    pushBack_Array(&glyphIndices, &glyphIndex);
                }
            }
        }
    }
    deinit_AttributedText(&attrText);
    /* TODO: Cache glyphs from ALL the fonts we encountered above. */
    cacheGlyphs_Font_(d, &glyphIndices);
    deinit_Array(&glyphIndices);
}

enum iRunMode {
    measure_RunMode                 = 0,
    draw_RunMode                    = 1,
    modeMask_RunMode                = 0x00ff,
    flagsMask_RunMode               = 0xff00,
//    noWrapFlag_RunMode              = iBit(9),
    visualFlag_RunMode              = iBit(10), /* actual visible bounding box of the glyph,
                                                   e.g., for icons */
    permanentColorFlag_RunMode      = iBit(11),
    alwaysVariableWidthFlag_RunMode = iBit(12),
    fillBackground_RunMode          = iBit(13),
//    stopAtNewline_RunMode           = iBit(14), /* don't advance past \n, consider it a wrap pos */
};

iDeclareType(RunArgs)

struct Impl_RunArgs {
    enum iRunMode mode;
    iRangecc      text;
    size_t        maxLen; /* max characters to process */
    iInt2         pos;
    iWrapText *   wrap;
//    int           xposLimit;        /* hard limit for wrapping */
//    int           xposLayoutBound;  /* visible bound for layout purposes; does not affect wrapping */
    int           color;
    int           baseDir;
    /* TODO: Cleanup using TextMetrics
       Use TextMetrics output pointer instead of return value & cursorAdvance_out. */
    iInt2 *       cursorAdvance_out;
//    const char ** continueFrom_out;
    int *         runAdvance_out;
};

static iBool notify_WrapText_(iWrapText *d, const char *ending, int origin, int advance, iBool isBaseRTL) {
    if (d && d->wrapFunc && d->wrapRange_.start) {
        /* `wrapRange_` uses logical indices. */
        const char *end   = ending ? ending : d->wrapRange_.end;
        iRangecc    range = { d->wrapRange_.start, end };
        iAssert(range.start <= range.end);
        const iBool result = d->wrapFunc(d, range, origin, advance, isBaseRTL);
        if (result) {
            d->wrapRange_.start = end;
        }
        else {
            d->wrapRange_ = iNullRange;
        }
        return result;
    }
    return iTrue;
}

float horizKern_Font_(iFont *d, uint32_t glyph1, uint32_t glyph2) {
#if defined (LAGRANGE_ENABLE_KERNING)
    if (!enableKerning_Text || d->family != nunito_TextFont) {
        return 0.0f;
    }
    if (glyph1 && glyph2) {
        /* These indices will be quickly found from the lookup table. */
        const uint32_t gi_h = glyphIndex_Font_(d, 'h');
        const uint32_t gi_i = glyphIndex_Font_(d, 'i');
        int kern = 0;
        /* Nunito needs some kerning fixes. */
        if (glyph1 == glyphIndex_Font_(d, 'W') && (glyph2 == gi_h || glyph2 == gi_i)) {
            kern = -60;
        }
        else if (glyph1 == glyphIndex_Font_(d, 'T') && glyph2 == gi_h) {
            kern = -25;
        }
        else if (glyph1 == glyphIndex_Font_(d, 'V') && glyph2 == gi_i) {
            kern = -40;
        }
        return d->xScale * kern;
    }
#endif
    return 0.0f;
}

#if defined (LAGRANGE_ENABLE_HARFBUZZ)

iDeclareType(GlyphBuffer)

struct Impl_GlyphBuffer {
    hb_buffer_t *        hb;
    iFont *              font;
    const iChar *        logicalText;
    hb_glyph_info_t *    glyphInfo;
    hb_glyph_position_t *glyphPos;
    unsigned int         glyphCount;
};

static void init_GlyphBuffer_(iGlyphBuffer *d, iFont *font, const iChar *logicalText) {
    d->hb          = hb_buffer_create();
    d->font        = font;
    d->logicalText = logicalText;
    d->glyphInfo   = NULL;
    d->glyphPos    = NULL;
    d->glyphCount  = 0;
}

static void deinit_GlyphBuffer_(iGlyphBuffer *d) {
    hb_buffer_destroy(d->hb);
}

static void shape_GlyphBuffer_(iGlyphBuffer *d) {
    if (!d->glyphInfo) {
        hb_shape(d->font->hbFont, d->hb, NULL, 0);
        d->glyphInfo = hb_buffer_get_glyph_infos(d->hb, &d->glyphCount);
        d->glyphPos  = hb_buffer_get_glyph_positions(d->hb, &d->glyphCount);
    }
}

static float advance_GlyphBuffer_(const iGlyphBuffer *d, iRangei wrapPosRange) {
    float x = 0.0f;
    for (unsigned int i = 0; i < d->glyphCount; i++) {
        const int logPos = d->glyphInfo[i].cluster;
        if (logPos < wrapPosRange.start || logPos >= wrapPosRange.end) {
            continue;
        }
        x += d->font->xScale * d->glyphPos[i].x_advance;
        if (i + 1 < d->glyphCount) {
            x += horizKern_Font_(d->font,
                                 d->glyphInfo[i].codepoint,
                                 d->glyphInfo[i + 1].codepoint);
        }
    }
    return x;
}

static void evenMonospaceAdvances_GlyphBuffer_(iGlyphBuffer *d, iFont *baseFont) {
    shape_GlyphBuffer_(d);
    const float monoAdvance = glyph_Font_(baseFont, 'M')->advance;
    for (unsigned int i = 0; i < d->glyphCount; ++i) {
        const hb_glyph_info_t *info = d->glyphInfo + i;
        if (d->glyphPos[i].x_advance > 0 && d->font != baseFont) {
            const iChar ch = d->logicalText[info->cluster];
            if (isPictograph_Char(ch) || isEmoji_Char(ch)) {
                const float dw = d->font->xScale * d->glyphPos[i].x_advance - monoAdvance;
                d->glyphPos[i].x_offset  -= dw / 2 / d->font->xScale - 1;
                d->glyphPos[i].x_advance -= dw     / d->font->xScale - 1;
            }
        }
    }
}

static iRect run_Font_(iFont *d, const iRunArgs *args) {
    const int    mode       = args->mode;
    const iInt2  orig       = args->pos;
    iRect        bounds     = { orig, init_I2(0, d->height) };
    float        xCursor    = 0.0f;
    float        yCursor    = 0.0f;
    float        xCursorMax = 0.0f;
    const iBool  isMonospaced = d->isMonospaced;
    iWrapText *wrap = args->wrap;
    iAssert(args->text.end >= args->text.start);
    /* Split the text into a number of attributed runs that specify exactly which
       font is used and other attributes such as color. (HarfBuzz shaping is done
       with one specific font.) */
    iAttributedText attrText;
    init_AttributedText(&attrText, args->text, args->maxLen, d, get_Color(args->color),
                        args->baseDir, wrap ? wrap->overrideChar : 0);
    if (wrap) {
        wrap->baseDir = attrText.isBaseRTL ? -1 : +1;
        /* TODO: Duplicated args? */
        iAssert(equalRange_Rangecc(wrap->text, args->text));
        /* Initialize the wrap range. */
        wrap->wrapRange_        = args->text;
        wrap->hitAdvance_out    = zero_I2();
        wrap->hitChar_out       = NULL;
        wrap->hitGlyphNormX_out = 0.0f;
    }
    const iChar *logicalText = constData_Array(&attrText.logical);
    const iChar *visualText  = constData_Array(&attrText.visual);
    const int *  logToVis    = constData_Array(&attrText.logicalToVisual);
    const int *  visToLog    = constData_Array(&attrText.visualToLogical);
    const size_t runCount    = size_Array(&attrText.runs);
    iArray buffers;
    init_Array(&buffers, sizeof(iGlyphBuffer));
    resize_Array(&buffers, runCount);
    /* Prepare the HarfBuzz buffers. They will be lazily shaped when needed. */
    iConstForEach(Array, i, &attrText.runs) {
        const iAttributedRun *run = i.value;
        iGlyphBuffer *buf = at_Array(&buffers, index_ArrayConstIterator(&i));
        init_GlyphBuffer_(buf, run->font, logicalText);
        /* Insert the text in visual order (LTR) in the HarfBuzz buffer for shaping.
           First we need to map the logical run to the corresponding visual run. */
        int v[2] = { logToVis[run->logical.start], logToVis[run->logical.end - 1] };
        if (v[0] > v[1]) {
            iSwap(int, v[0], v[1]); /* always LTR */
        }
        for (int vis = v[0]; vis <= v[1]; vis++) {
            hb_buffer_add(buf->hb, visualText[vis], visToLog[vis]);
        }
        hb_buffer_set_content_type(buf->hb, HB_BUFFER_CONTENT_TYPE_UNICODE);
        hb_buffer_set_direction(buf->hb, HB_DIRECTION_LTR); /* visual */
        if (run->flags.isArabic) {
            hb_buffer_set_script(buf->hb, HB_SCRIPT_ARABIC);
        }
    }
    if (isMonospaced) {
        /* Fit borrowed glyphs into the expected monospacing. */
        for (size_t runIndex = 0; runIndex < runCount; runIndex++) {
            evenMonospaceAdvances_GlyphBuffer_(at_Array(&buffers, runIndex), d);
        }
    }
    iBool        willAbortDueToWrap = iFalse;
    const size_t textLen            = size_Array(&attrText.logical);
    iRanges      wrapRuns           = { 0, runCount };
    iRangei      wrapPosRange       = { 0, textLen };
    int          wrapResumePos      = textLen;  /* logical position where next line resumes */
    size_t       wrapResumeRunIndex = runCount; /* index of run where next line resumes */
    const int    layoutBound        = (wrap ? wrap->maxWidth : 0);
    iBool        isFirst            = iTrue;
    const iBool  checkHitPoint      = wrap && !isEqual_I2(wrap->hitPoint, zero_I2());
    const iBool  checkHitChar       = wrap && wrap->hitChar;
    while (!isEmpty_Range(&wrapRuns)) {
        if (isFirst) {
            isFirst = iFalse;
        }
        else {
            xCursor = 0;
            yCursor += d->height;
        }
        float wrapAdvance = 0.0f;
        /* First we need to figure out how much text fits on the current line. */
        if (wrap && (wrap->maxWidth > 0 || checkHitPoint)) {
            const iBool isHitPointOnThisLine = (checkHitPoint && wrap->hitPoint.y >= orig.y + yCursor &&
                                                wrap->hitPoint.y < orig.y + yCursor + d->height);
            float breakAdvance = -1.0f;
            iAssert(wrapPosRange.end == textLen);
            /* Determine ends of wrapRuns and wrapVisRange. */
            for (size_t runIndex = wrapRuns.start; runIndex < wrapRuns.end; runIndex++) {
                const iAttributedRun *run = at_Array(&attrText.runs, runIndex);
                if (run->flags.isLineBreak) {
                    if (checkHitChar) {
                        if (wrap->hitChar == sourcePtr_AttributedText_(&attrText, run->logical.start)) {
                            wrap->hitAdvance_out = init_I2(wrapAdvance, yCursor);
                        }
                    }
                    wrapPosRange.end   = run->logical.start;
                    wrapResumePos      = run->logical.end;
                    wrapRuns.end       = runIndex;
                    wrapResumeRunIndex = runIndex + 1;
                    //yCursor += d->height;
                    break;
                }
                wrapResumeRunIndex = runCount;
                wrapResumePos      = textLen;
                iGlyphBuffer *buf = at_Array(&buffers, runIndex);
                iAssert(run->font == buf->font);
                shape_GlyphBuffer_(buf);
                int safeBreakPos = -1;
                iChar prevCh = 0;
                for (unsigned int ir = 0; ir < buf->glyphCount; ir++) {
                    const int i = (run->flags.isRTL ? buf->glyphCount - ir - 1 : ir);
                    const hb_glyph_info_t *info    = &buf->glyphInfo[i];
                    const hb_codepoint_t   glyphId = info->codepoint;
                    const int              logPos  = info->cluster;
                    if (logPos < wrapPosRange.start || logPos >= wrapPosRange.end) {
                        continue;
                    }
                    if (checkHitChar) {
                        if (wrap->hitChar == sourcePtr_AttributedText_(&attrText, logPos)) {
                            wrap->hitAdvance_out = init_I2(wrapAdvance, yCursor);
                        }
                    }
                    /* Check if the hit point is on the left side of this line. */
                    if (isHitPointOnThisLine && !wrap->hitChar_out && wrap->hitPoint.x < orig.x) {
                        wrap->hitChar_out = sourcePtr_AttributedText_(&attrText, logPos);
                        wrap->hitGlyphNormX_out = 0.0f;
                    }
                    const iGlyph *glyph      = glyphByIndex_Font_(run->font, glyphId);
                    const int     glyphFlags = hb_glyph_info_get_glyph_flags(info);
                    const float   xOffset    = run->font->xScale * buf->glyphPos[i].x_offset;
                    const float   xAdvance   = run->font->xScale * buf->glyphPos[i].x_advance;
                    iAssert(xAdvance >= 0);
                    if (args->wrap->mode == word_WrapTextMode) {
                        /* When word wrapping, only consider certain places breakable. */
                        const iChar ch = logicalText[logPos];
                        if ((ch >= 128 || !ispunct(ch)) && (prevCh == '-' || prevCh == '/')) {
                            safeBreakPos = logPos;
                            breakAdvance = wrapAdvance;
    //                        isSoftHyphenBreak = iFalse;
                        }
                        else if (isSpace_Char(ch)) {
                            safeBreakPos = logPos;
                            breakAdvance = wrapAdvance;
    //                        isSoftHyphenBreak = iFalse;
                        }
                        prevCh = ch;
                    }
                    else {
                        //if (~glyphFlags & HB_GLYPH_FLAG_UNSAFE_TO_BREAK) {
                            safeBreakPos = logPos;
                            breakAdvance = wrapAdvance;
                        //}
                    }
                    if (isHitPointOnThisLine) {
                        if (wrap->hitPoint.x >= orig.x + wrapAdvance &&
                            wrap->hitPoint.x < orig.x + wrapAdvance + xAdvance) {
                            wrap->hitChar_out = sourcePtr_AttributedText_(&attrText, logPos);
                            wrap->hitGlyphNormX_out = (wrap->hitPoint.x - wrapAdvance) / xAdvance;
                        }
                    }
                    /* Out of room? */
                    if (wrap->maxWidth > 0 &&
                        wrapAdvance + xOffset + glyph->d[0].x + glyph->rect[0].size.x >
                        args->wrap->maxWidth) {
                        if (safeBreakPos >= 0) {
                            wrapPosRange.end = safeBreakPos;
                        }
                        else {
                            if (args->wrap->mode == word_WrapTextMode && run->logical.start > wrapPosRange.start) {
                                /* Don't have a word break position, so the whole run needs
                                   to be cut. */
                                wrapPosRange.end = run->logical.start;
                                wrapResumePos = run->logical.start;
                                wrapRuns.end = runIndex + 1;
                                wrapResumeRunIndex = runIndex;
                                break;
                            }
                            wrapPosRange.end = logPos;
                            breakAdvance     = wrapAdvance;
                        }
                        wrapResumePos      = wrapPosRange.end;
                        if (args->wrap->mode != anyCharacter_WrapTextMode) {
                            while (wrapResumePos < textLen && isSpace_Char(logicalText[wrapResumePos])) {
                                wrapResumePos++; /* skip space */
                            }
                        }
                        wrapRuns.end       = runIndex + 1; /* still includes this run */
                        wrapResumeRunIndex = runIndex;     /* ...but continue from the same one */
                        wrapAdvance        = breakAdvance;
                        break;
                    }
                    wrapAdvance += xAdvance;
                    /* Additional kerning tweak. It would be better to use HarfBuzz font callbacks,
                       but they don't seem to get called? */
                    if (i + 1 < buf->glyphCount) {
                        wrapAdvance += horizKern_Font_(buf->font,
                                                       glyphId,
                                                       buf->glyphInfo[i + 1].codepoint);
                    }
                }
            }
            if (isHitPointOnThisLine && wrap->hitPoint.x >= orig.x + wrapAdvance) {
                /* On the right side. */
                if (wrapResumePos == textLen) {
                    wrap->hitChar_out = sourcePtr_AttributedText_(&attrText, wrapResumePos);
                }
                else {
                    const char *hit = sourcePtr_AttributedText_(&attrText, iMax(0, wrapResumePos - 1));
                    while (hit > args->text.start) {
                        if (!isSpace_Char(hit[-1])) break;
                        hit--;
                    }
                    wrap->hitChar_out = hit;
                }
                wrap->hitGlyphNormX_out = 0.0f;
            }
        }
        else {
            /* Not wrapped so everything fits! Calculate total advance without wrapping. */
            for (size_t i = wrapRuns.start; i < wrapRuns.end; i++) {
                wrapAdvance += advance_GlyphBuffer_(at_Array(&buffers, i), wrapPosRange);
            }
        }
        iArray runOrder;
        init_Array(&runOrder, sizeof(size_t));
        /* Reorder the run indices according to text direction. */ {
            size_t oppositeInsertIndex = iInvalidPos;
            for (size_t runIndex = wrapRuns.start; runIndex < wrapRuns.end; runIndex++) {
                const iAttributedRun *run = at_Array(&attrText.runs, runIndex);
                if (!attrText.isBaseRTL) { /* left-to-right */
                    if (run->flags.isRTL) {
                        if (oppositeInsertIndex == iInvalidPos) {
                            oppositeInsertIndex = size_Array(&runOrder);
                        }
                        insert_Array(&runOrder, oppositeInsertIndex, &runIndex);
                    }
                    else {
                        pushBack_Array(&runOrder, &runIndex);
                        oppositeInsertIndex = iInvalidPos;
                    }
                }
                else { /* right-to-left */
                    if (!run->flags.isRTL) {
                        if (oppositeInsertIndex == iInvalidPos) {
                            oppositeInsertIndex = 0;
                        }
                        insert_Array(&runOrder, oppositeInsertIndex++, &runIndex);
                    }
                    else {
                        pushFront_Array(&runOrder, &runIndex);
                        oppositeInsertIndex = iInvalidPos;
                    }
                }
            }
        }
#if 0
        printf("Run order: ");
        iConstForEach(Array, ro, &runOrder) {
            const size_t *idx = ro.value;
            printf("%zu {%s}\n", *idx,
                   cstr_Rangecc(sourceRange_AttributedText_(&attrText,                                                                   ((const iAttributedRun *) at_Array(&attrText.runs, *idx))->logical)));
        }
        printf("\n");
#endif
        iAssert(size_Array(&runOrder) == size_Range(&wrapRuns));
        /* Alignment. */
        int origin = 0;
        iBool isRightAligned = attrText.isBaseRTL;
        if (isRightAligned) {
            if (layoutBound > 0) {
                origin = layoutBound - wrapAdvance;
            }
//            else if (args->xposLayoutBound > 0) {
//                iAssert(mode & draw_RunMode);
////                origin = args->xposLayoutBound - orig.x - wrapAdvance * 2;
//            }
        }
        /* Make a callback for each wrapped line. */
        if (wrap && wrap->wrapFunc &&
            !notify_WrapText_(args->wrap,
                              sourcePtr_AttributedText_(&attrText, wrapResumePos),
                              origin,
                              iRound(wrapAdvance),
                              attrText.isBaseRTL)) {
            willAbortDueToWrap = iTrue;
        }
        xCursor = origin;
        /* We have determined a possible wrap position and alignment for the work runs,
           so now we can process the glyphs. */
        for (size_t logRunIndex = 0; logRunIndex < size_Array(&runOrder); logRunIndex++) {
            const size_t runIndex = constValue_Array(&runOrder, logRunIndex, size_t);
            const iAttributedRun *run = at_Array(&attrText.runs, runIndex);
            if (run->flags.isLineBreak) {
                xCursor = 0.0f;
                yCursor += d->height;
                continue;
            }
            iGlyphBuffer *buf = at_Array(&buffers, runIndex);
            shape_GlyphBuffer_(buf);
            iAssert(run->font == buf->font);
            /* Process all the glyphs. */
            for (unsigned int i = 0; i < buf->glyphCount; i++) {
                const hb_glyph_info_t *info    = &buf->glyphInfo[i];
                const hb_codepoint_t   glyphId = info->codepoint;
                const int              logPos  = info->cluster;
                if (logPos < wrapPosRange.start || logPos >= wrapPosRange.end) {
                    /* Already handled this part of the run. */
                    continue;
                }
                const float xOffset  = run->font->xScale * buf->glyphPos[i].x_offset;
                const float yOffset  = run->font->yScale * buf->glyphPos[i].y_offset;
                const float xAdvance = run->font->xScale * buf->glyphPos[i].x_advance;
                const float yAdvance = run->font->yScale * buf->glyphPos[i].y_advance;
                const iGlyph *glyph = glyphByIndex_Font_(run->font, glyphId);
                const float xf = xCursor + xOffset;
                const int hoff = enableHalfPixelGlyphs_Text ? (xf - ((int) xf) > 0.5f ? 1 : 0) : 0;
                /* Output position for the glyph. */
                SDL_Rect dst = { orig.x + xCursor + xOffset + glyph->d[hoff].x,
                                 orig.y + yCursor - yOffset + glyph->font->baseline + glyph->d[hoff].y,
                                 glyph->rect[hoff].size.x,
                                 glyph->rect[hoff].size.y };
                if (mode & visualFlag_RunMode) {
                    if (isEmpty_Rect(bounds)) {
                        bounds = init_Rect(dst.x, dst.y, dst.w, dst.h);
                    }
                    else {
                        bounds = union_Rect(bounds, init_Rect(dst.x, dst.y, dst.w, dst.h));
                    }
                }
                else {
                    bounds.size.x = iMax(bounds.size.x, dst.x + dst.w - orig.x);
                    bounds.size.y = iMax(bounds.size.y, yCursor + glyph->font->height);
                }
                if (mode & draw_RunMode && logicalText[logPos] > 0x20) {
                    /* Draw the glyph. */
                    if (!isRasterized_Glyph_(glyph, hoff)) {
                        cacheSingleGlyph_Font_(run->font, glyphId); /* may cause cache reset */
                        glyph = glyphByIndex_Font_(run->font, glyphId);
                        iAssert(isRasterized_Glyph_(glyph, hoff));
                    }
                    if (~mode & permanentColorFlag_RunMode) {
                        const iColor clr = run->fgColor;
                        SDL_SetTextureColorMod(text_.cache, clr.r, clr.g, clr.b);
                        if (args->mode & fillBackground_RunMode) {
                            SDL_SetRenderDrawColor(text_.render, clr.r, clr.g, clr.b, 0);
                        }
                    }
                    SDL_Rect src;
                    memcpy(&src, &glyph->rect[hoff], sizeof(SDL_Rect));
                    if (args->mode & fillBackground_RunMode) {
                        /* Alpha blending looks much better if the RGB components don't change in
                           the partially transparent pixels. */
                        /* TODO: Backgrounds of all glyphs should be cleared before drawing anything else. */
                        SDL_RenderFillRect(text_.render, &dst);
                    }
                    SDL_RenderCopy(text_.render, text_.cache, &src, &dst);
#if 0
                    /* Show spaces and direction. */
                    if (logicalText[logPos] == 0x20) {
                        const iColor debug = get_Color(run->flags.isRTL ? yellow_ColorId : red_ColorId);
                        SDL_SetRenderDrawColor(text_.render, debug.r, debug.g, debug.b, 255);
                        dst.w = xAdvance;
                        dst.h = d->height / 2;
                        dst.y -= d->height / 2;
                        SDL_RenderFillRect(text_.render, &dst);
                    }
#endif
                }
                xCursor += xAdvance;
                yCursor += yAdvance;
                /* Additional kerning tweak. It would be better to use HarfBuzz font callbacks,
                   but they don't seem to get called? */
                if (i + 1 < buf->glyphCount) {
                    xCursor += horizKern_Font_(run->font, glyphId, buf->glyphInfo[i + 1].codepoint);
                }
                xCursorMax = iMax(xCursorMax, xCursor);
            }
        }
        deinit_Array(&runOrder);
        if (willAbortDueToWrap) {
            break;
        }
        wrapRuns.start     = wrapResumeRunIndex;
        wrapRuns.end       = runCount;
        wrapPosRange.start = wrapResumePos;
        wrapPosRange.end   = textLen;
    }
    if (checkHitChar && wrap->hitChar == args->text.end) {
        wrap->hitAdvance_out = init_I2(xCursor, yCursor);
    }
    if (endsWith_Rangecc(args->text, "\n")) {
        /* FIXME: This is a kludge, the wrap loop should handle this case, too. */
        /* The last wrap is an empty newline wrap. */
        xCursor = 0;
        yCursor += d->height;
    }
    if (args->cursorAdvance_out) {
        *args->cursorAdvance_out = init_I2(xCursor, yCursor);
    }
    if (args->runAdvance_out) {
        *args->runAdvance_out = xCursorMax;
    }
    iForEach(Array, b, &buffers) {
        deinit_GlyphBuffer_(b.value);
    }
    deinit_AttributedText(&attrText);
    return bounds;
}

#else /* !defined (LAGRANGE_ENABLE_HARFBUZZ) */

/* The fallback method: an incomplete solution for simple scripts. */
#   define run_Font_    runSimple_Font_
#   include "text_simple.c"

#endif /* defined (LAGRANGE_ENABLE_HARFBUZZ) */

int lineHeight_Text(int fontId) {
    return font_Text_(fontId)->height;
}

iTextMetrics measureRange_Text(int fontId, iRangecc text) {
    if (isEmpty_Range(&text)) {
        return (iTextMetrics){ init_Rect(0, 0, 0, lineHeight_Text(fontId)), zero_I2() };
    }
    iTextMetrics tm;
    tm.bounds = run_Font_(font_Text_(fontId), &(iRunArgs){
        .mode = measure_RunMode,
        .text = text,
        .cursorAdvance_out = &tm.advance
    });
    return tm;
}

iRect visualBounds_Text(int fontId, iRangecc text) {
    return run_Font_(font_Text_(fontId),
                     &(iRunArgs){
                         .mode = measure_RunMode | visualFlag_RunMode,
                         .text = text,
                     });
}

void cache_Text(int fontId, iRangecc text) {
    cacheTextGlyphs_Font_(font_Text_(fontId), text);
}

static int runFlagsFromId_(enum iFontId fontId) {
    int runFlags = 0;
    if (fontId & alwaysVariableFlag_FontId) {
        runFlags |= alwaysVariableWidthFlag_RunMode;
    }
    return runFlags;
}

static iBool cbAdvanceOneLine_(iWrapText *d, iRangecc range, int origin, int advance,
                               iBool isBaseRTL) {
    iUnused(origin, advance, isBaseRTL);
    *((const char **) d->context) = range.end;
    return iFalse; /* just one line */
}

iInt2 tryAdvance_Text(int fontId, iRangecc text, int width, const char **endPos) {
    /* FIXME: Get rid of this. Caller could use WrapText directly? */
    iWrapText wrap = { .mode     = word_WrapTextMode,
                       .text     = text,
                       .maxWidth = width,
                       .wrapFunc = cbAdvanceOneLine_,
                       .context  = endPos };
    /* The return value is expected to be the horizontal/vertical bounds. */
    return measure_WrapText(&wrap, fontId).bounds.size;
}

iInt2 tryAdvanceNoWrap_Text(int fontId, iRangecc text, int width, const char **endPos) {
    /* TODO: "NoWrap" means words aren't wrapped; the line is broken at nearest character. */
    /* FIXME: Get rid of this. Caller could use WrapText directly? */
    iWrapText wrap = { .mode     = anyCharacter_WrapTextMode,
                       .text     = text,
                       .maxWidth = width,
                       .wrapFunc = cbAdvanceOneLine_,
                       .context  = endPos };
    iTextMetrics tm = measure_WrapText(&wrap, fontId);
    return init_I2(maxWidth_TextMetrics(tm), tm.bounds.size.y);
}

iTextMetrics measureN_Text(int fontId, const char *text, size_t n) {
    if (n == 0) {
        return (iTextMetrics){ init_Rect(0, 0, 0, lineHeight_Text(fontId)),
                               zero_I2() };
    }
    iTextMetrics tm;
    tm.bounds = run_Font_(font_Text_(fontId),
              &(iRunArgs){ .mode              = measure_RunMode | runFlagsFromId_(fontId),
                           .text              = range_CStr(text),
                           .maxLen            = n,
                           .cursorAdvance_out = &tm.advance });
    return tm;
}

static void drawBoundedN_Text_(int fontId, iInt2 pos, int xposBound, int color, iRangecc text, size_t maxLen) {
    iText *      d    = &text_;
    iFont *      font = font_Text_(fontId);
    const iColor clr  = get_Color(color & mask_ColorId);
    SDL_SetTextureColorMod(d->cache, clr.r, clr.g, clr.b);
    run_Font_(font,
              &(iRunArgs){ .mode = draw_RunMode |
                                   (color & permanent_ColorId ? permanentColorFlag_RunMode : 0) |
                                   (color & fillBackground_ColorId ? fillBackground_RunMode : 0) |
                                   runFlagsFromId_(fontId),
                           .text            = text,
                           .maxLen          = maxLen,                           
                           .pos             = pos,
//                           .xposLayoutBound = xposBound,
                           .color           = color & mask_ColorId,
                           .baseDir         = xposBound ? iSign(xposBound - pos.x) : 0 });
}

static void drawBounded_Text_(int fontId, iInt2 pos, int xposBound, int color, iRangecc text) {
    drawBoundedN_Text_(fontId, pos, xposBound, color, text, 0);
}

static void draw_Text_(int fontId, iInt2 pos, int color, iRangecc text) {
    drawBounded_Text_(fontId, pos, 0, color, text);
}

void drawAlign_Text(int fontId, iInt2 pos, int color, enum iAlignment align, const char *text, ...) {
    iBlock chars;
    init_Block(&chars, 0); {
        va_list args;
        va_start(args, text);
        vprintf_Block(&chars, text, args);
        va_end(args);
    }
    if (align == center_Alignment) {
        pos.x -= measure_Text(fontId, cstr_Block(&chars)).bounds.size.x / 2;
    }
    else if (align == right_Alignment) {
        pos.x -= measure_Text(fontId, cstr_Block(&chars)).bounds.size.x;
    }
    draw_Text_(fontId, pos, color, range_Block(&chars));
    deinit_Block(&chars);
}

void draw_Text(int fontId, iInt2 pos, int color, const char *text, ...) {
    iBlock chars;
    init_Block(&chars, 0); {
        va_list args;
        va_start(args, text);
        vprintf_Block(&chars, text, args);
        va_end(args);
    }
    draw_Text_(fontId, pos, color, range_Block(&chars));
    deinit_Block(&chars);
}

void drawString_Text(int fontId, iInt2 pos, int color, const iString *text) {
    draw_Text_(fontId, pos, color, range_String(text));
}

void drawRange_Text(int fontId, iInt2 pos, int color, iRangecc text) {
    draw_Text_(fontId, pos, color, text);
}

void drawRangeN_Text(int fontId, iInt2 pos, int color, iRangecc text, size_t maxChars) {
    drawBoundedN_Text_(fontId, pos, 0, color, text, maxChars);
}

void drawOutline_Text(int fontId, iInt2 pos, int outlineColor, int fillColor, iRangecc text) {
    for (int off = 0; off < 4; ++off) {
        drawRange_Text(fontId,
                       add_I2(pos, init_I2(off % 2 == 0 ? -1 : 1, off / 2 == 0 ? -1 : 1)),
                       outlineColor,
                       text);
    }
    if (fillColor != none_ColorId) {
        drawRange_Text(fontId, pos, fillColor, text);
    }
}

iTextMetrics measureWrapRange_Text(int fontId, int maxWidth, iRangecc text) {
    iWrapText wrap = { .text = text, .maxWidth = maxWidth, .mode = word_WrapTextMode };
    return measure_WrapText(&wrap, fontId);
}

void drawBoundRange_Text(int fontId, iInt2 pos, int boundWidth, int color, iRangecc text) {
    /* This function is used together with text that has already been wrapped, so we'll know
       the bound width but don't have to re-wrap the text. */
    drawBounded_Text_(fontId, pos, pos.x + boundWidth, color, text);
}

int drawWrapRange_Text(int fontId, iInt2 pos, int maxWidth, int color, iRangecc text) {
    const char *endp;
    while (!isEmpty_Range(&text)) {
        const iInt2 adv = tryAdvance_Text(fontId, text, maxWidth, &endp);
        drawRange_Text(fontId, pos, color, (iRangecc){ text.start, endp });
        text.start = endp;
        pos.y += iMax(adv.y, lineHeight_Text(fontId));
    }
    return pos.y;
}

void drawCentered_Text(int fontId, iRect rect, iBool alignVisual, int color, const char *format, ...) {
    iBlock chars;
    init_Block(&chars, 0); {
        va_list args;
        va_start(args, format);
        vprintf_Block(&chars, format, args);
        va_end(args);
    }
    drawCenteredRange_Text(fontId, rect, alignVisual, color, range_Block(&chars));
    deinit_Block(&chars);
}

void drawCenteredOutline_Text(int fontId, iRect rect, iBool alignVisual, int outlineColor,
                              int fillColor, const char *format, ...) {
    iBlock chars;
    init_Block(&chars, 0); {
        va_list args;
        va_start(args, format);
        vprintf_Block(&chars, format, args);
        va_end(args);
    }
    if (outlineColor != none_ColorId) {
        for (int off = 0; off < 4; ++off) {
            drawCenteredRange_Text(
                fontId,
                moved_Rect(rect, init_I2(off % 2 == 0 ? -1 : 1, off / 2 == 0 ? -1 : 1)),
                alignVisual,
                outlineColor,
                range_Block(&chars));
        }
    }
    if (fillColor != none_ColorId) {
        drawCenteredRange_Text(fontId, rect, alignVisual, fillColor, range_Block(&chars));
    }
    deinit_Block(&chars);
}

void drawCenteredRange_Text(int fontId, iRect rect, iBool alignVisual, int color, iRangecc text) {
    iRect textBounds = alignVisual ? visualBounds_Text(fontId, text)
                                   : measureRange_Text(fontId, text).bounds;
    textBounds.pos = sub_I2(mid_Rect(rect), mid_Rect(textBounds));
    textBounds.pos.x = iMax(textBounds.pos.x, left_Rect(rect)); /* keep left edge visible */
    draw_Text_(fontId, textBounds.pos, color, text);
}

iTextMetrics measure_WrapText(iWrapText *d, int fontId) {
    iTextMetrics tm;
    tm.bounds = run_Font_(font_Text_(fontId),
                          &(iRunArgs){ .mode = measure_RunMode | runFlagsFromId_(fontId),
                                       .text = d->text,
                                       .wrap = d,
                                       .cursorAdvance_out = &tm.advance });
    return tm;
}

iTextMetrics draw_WrapText(iWrapText *d, int fontId, iInt2 pos, int color) {
    iTextMetrics tm;
    tm.bounds = run_Font_(font_Text_(fontId),
              &(iRunArgs){ .mode  = draw_RunMode | runFlagsFromId_(fontId) |
                                    (color & permanent_ColorId ? permanentColorFlag_RunMode : 0) |
                                    (color & fillBackground_ColorId ? fillBackground_RunMode : 0),
                           .text  = d->text,
                           .pos   = pos,
                           .wrap  = d,
                           .color = color & mask_ColorId,
                           .cursorAdvance_out = &tm.advance,
    });
    return tm;
}

SDL_Texture *glyphCache_Text(void) {
    return text_.cache;
}

static void freeBitmap_(void *ptr) {
    stbtt_FreeBitmap(ptr, NULL);
}

iString *renderBlockChars_Text(const iBlock *fontData, int height, enum iTextBlockMode mode,
                               const iString *text) {
    iBeginCollect();
    stbtt_fontinfo font;
    iZap(font);
    stbtt_InitFont(&font, constData_Block(fontData), 0);
    int ascent;
    stbtt_GetFontVMetrics(&font, &ascent, NULL, NULL);
    iDeclareType(CharBuf);
    struct Impl_CharBuf {
        uint8_t *pixels;
        iInt2 size;
        int dy;
        int advance;
    };
    iArray *    chars     = collectNew_Array(sizeof(iCharBuf));
    int         pxRatio   = (mode == quadrants_TextBlockMode ? 2 : 1);
    int         pxHeight  = height * pxRatio;
    const float scale     = stbtt_ScaleForPixelHeight(&font, pxHeight);
    const float xScale    = scale * 2; /* character aspect ratio */
    const int   baseline  = ascent * scale;
    int         width     = 0;
    size_t      strRemain = length_String(text);
    iConstForEach(String, i, text) {
        if (!strRemain) break;
        if (isVariationSelector_Char(i.value) || isDefaultIgnorable_Char(i.value)) {
            strRemain--;
            continue;
        }
        iCharBuf buf = { .size = zero_I2() };
        buf.pixels = stbtt_GetCodepointBitmap(
            &font, xScale, scale, i.value, &buf.size.x, &buf.size.y, 0, &buf.dy);
        stbtt_GetCodepointHMetrics(&font, i.value, &buf.advance, NULL);
        buf.advance *= xScale;
        if (!isSpace_Char(i.value)) {
            if (mode == quadrants_TextBlockMode) {
                buf.advance = (buf.size.x - 1) / 2 * 2 + 2;
            }
            else {
                buf.advance = buf.size.x + 1;
            }
        }
        pushBack_Array(chars, &buf);
        collect_Garbage(buf.pixels, freeBitmap_);
        width += buf.advance;
        strRemain--;
    }
    const size_t len = (mode == quadrants_TextBlockMode ? height * ((width + 1) / 2 + 1)
                                                        : (height * (width + 1)));
    iChar *outBuf = iCollectMem(malloc(sizeof(iChar) * len));
    for (size_t i = 0; i < len; ++i) {
        outBuf[i] = 0x20;
    }
    iChar *outPos = outBuf;
    for (int y = 0; y < pxHeight; y += pxRatio) {
        const iCharBuf *ch = constData_Array(chars);
        int lx = 0;
        for (int x = 0; x < width; x += pxRatio, lx += pxRatio) {
            if (lx >= ch->advance) {
                ch++;
                lx = 0;
            }
            const int ly = y - baseline - ch->dy;
            if (mode == quadrants_TextBlockMode) {
                #define checkPixel_(offx, offy) \
                    (lx + offx < ch->size.x && ly + offy < ch->size.y && ly + offy >= 0 ? \
                        ch->pixels[(lx + offx) + (ly + offy) * ch->size.x] > 155 \
                        : iFalse)
                const int mask = (checkPixel_(0, 0) ? 1 : 0) |
                                 (checkPixel_(1, 0) ? 2 : 0) |
                                 (checkPixel_(0, 1) ? 4 : 0) |
                                 (checkPixel_(1, 1) ? 8 : 0);
                #undef checkPixel_
                static const iChar blocks[16] = { 0x0020, 0x2598, 0x259D, 0x2580, 0x2596, 0x258C,
                                                  0x259E, 0x259B, 0x2597, 0x259A, 0x2590, 0x259C,
                                                  0x2584, 0x2599, 0x259F, 0x2588 };
                *outPos++ = blocks[mask];
            }
            else {
                static const iChar shades[5] = { 0x0020, 0x2591, 0x2592, 0x2593, 0x2588 };
                *outPos++ = shades[lx < ch->size.x && ly < ch->size.y && ly >= 0 ?
                                   ch->pixels[lx + ly * ch->size.x] * 5 / 256 : 0];
            }
        }
        *outPos++ = '\n';
    }
    /* We could compose the lines separately, but we'd still need to convert them to Strings
       individually to trim them. */
    iStringList *lines = split_String(collect_String(newUnicodeN_String(outBuf, len)), "\n");
    while (!isEmpty_StringList(lines) &&
           isEmpty_String(collect_String(trimmed_String(at_StringList(lines, 0))))) {
        popFront_StringList(lines);
    }
    while (!isEmpty_StringList(lines) && isEmpty_String(collect_String(trimmed_String(
                                             at_StringList(lines, size_StringList(lines) - 1))))) {
        popBack_StringList(lines);
    }
    iEndCollect();
    return joinCStr_StringList(iClob(lines), "\n");
}

/*-----------------------------------------------------------------------------------------------*/

iDefineTypeConstructionArgs(TextBuf, (iWrapText *wrapText, int font, int color), wrapText, font, color)

void init_TextBuf(iTextBuf *d, iWrapText *wrapText, int font, int color) {
    SDL_Renderer *render = text_.render;
    d->size = measure_WrapText(wrapText, font).bounds.size;
    SDL_SetHint(SDL_HINT_RENDER_SCALE_QUALITY, "0");
    if (d->size.x * d->size.y) {
        d->texture = SDL_CreateTexture(render,
                                       SDL_PIXELFORMAT_RGBA4444,
                                       SDL_TEXTUREACCESS_STATIC | SDL_TEXTUREACCESS_TARGET,
                                       d->size.x,
                                       d->size.y);
    }
    else {
        d->texture = NULL;
    }
    if (d->texture) {
        SDL_Texture *oldTarget = SDL_GetRenderTarget(render);
        SDL_SetRenderTarget(render, d->texture);
        SDL_SetRenderDrawBlendMode(render, SDL_BLENDMODE_NONE);
        SDL_SetRenderDrawColor(render, 255, 255, 255, 0);
        SDL_RenderClear(render);
        SDL_SetTextureBlendMode(text_.cache, SDL_BLENDMODE_NONE); /* blended when TextBuf is drawn */
        draw_WrapText(wrapText, font, zero_I2(), color | fillBackground_ColorId);
        SDL_SetTextureBlendMode(text_.cache, SDL_BLENDMODE_BLEND);
        SDL_SetRenderTarget(render, oldTarget);
        SDL_SetTextureBlendMode(d->texture, SDL_BLENDMODE_BLEND);
    }
}

void deinit_TextBuf(iTextBuf *d) {
    SDL_DestroyTexture(d->texture);
}

iTextBuf *newRange_TextBuf(int font, int color, iRangecc text) {
    return new_TextBuf(&(iWrapText){ .text = text }, font, color);
}

void draw_TextBuf(const iTextBuf *d, iInt2 pos, int color) {
    const iColor clr = get_Color(color);
    SDL_SetTextureColorMod(d->texture, clr.r, clr.g, clr.b);
    SDL_RenderCopy(text_.render,
                   d->texture,
                   &(SDL_Rect){ 0, 0, d->size.x, d->size.y },
                   &(SDL_Rect){ pos.x, pos.y, d->size.x, d->size.y });
}<|MERGE_RESOLUTION|>--- conflicted
+++ resolved
@@ -99,12 +99,8 @@
     iUnused(d);
 }
 
-<<<<<<< HEAD
 #if 0
-static iChar codepoint_Glyph_(const iGlyph *d) {
-=======
 static uint32_t index_Glyph_(const iGlyph *d) {
->>>>>>> ab514d2c
     return d->node.key;
 }
 #endif
@@ -204,7 +200,7 @@
         d->vertOffset *= 1.2f; 
     }
     else if (data == &fontNotoSansSymbols2Regular_Embedded) {
-        d->vertOffset /= 2;
+        d->vertOffset /= 2; 
     }
     else if (data == &fontNotoEmojiRegular_Embedded) {
         //d->vertOffset -= height / 30;
@@ -674,10 +670,10 @@
     };
     /* First fallback is Smol Emoji. */
     if (ch != 0x20) {
-        iForIndices(i, fallbacks) {
-            iFont *fallback = font_Text_(fallbacks[i] + d->sizeId);
-            if (fallback != d && (*glyphIndex = glyphIndex_Font_(fallback, ch)) != 0) {
-                return fallback;
+    iForIndices(i, fallbacks) {
+        iFont *fallback = font_Text_(fallbacks[i] + d->sizeId);
+        if (fallback != d && (*glyphIndex = glyphIndex_Font_(fallback, ch)) != 0) {
+            return fallback;
             }
         }
     }
@@ -1175,7 +1171,7 @@
             clear_Array(rasters);
             bufX = 0;
         }
-    }
+        }
     if (rasters) {
         delete_Array(rasters);
     }
@@ -1207,7 +1203,7 @@
         const iAttributedRun *run = i.value;
         if (run->flags.isLineBreak) {
             continue;
-        }
+    }
         for (int pos = run->logical.start; pos < run->logical.end; pos++) {
             const iChar ch = logicalText[pos];
             if (!isSpace_Char(ch) && !isControl_Char_(ch)) {
@@ -1215,7 +1211,7 @@
                 const uint32_t glyphIndex = glyphIndex_Font_(d, ch);
                 if (glyphIndex) {
                     pushBack_Array(&glyphIndices, &glyphIndex);
-                }
+}
             }
         }
     }
@@ -1342,13 +1338,13 @@
         const int logPos = d->glyphInfo[i].cluster;
         if (logPos < wrapPosRange.start || logPos >= wrapPosRange.end) {
             continue;
-        }
+    }
         x += d->font->xScale * d->glyphPos[i].x_advance;
         if (i + 1 < d->glyphCount) {
             x += horizKern_Font_(d->font,
                                  d->glyphInfo[i].codepoint,
                                  d->glyphInfo[i + 1].codepoint);
-        }
+    }
     }
     return x;
 }
@@ -1446,7 +1442,7 @@
         else {
             xCursor = 0;
             yCursor += d->height;
-        }
+    }
         float wrapAdvance = 0.0f;
         /* First we need to figure out how much text fits on the current line. */
         if (wrap && (wrap->maxWidth > 0 || checkHitPoint)) {
@@ -1461,7 +1457,7 @@
                     if (checkHitChar) {
                         if (wrap->hitChar == sourcePtr_AttributedText_(&attrText, run->logical.start)) {
                             wrap->hitAdvance_out = init_I2(wrapAdvance, yCursor);
-                        }
+    }
                     }
                     wrapPosRange.end   = run->logical.start;
                     wrapResumePos      = run->logical.end;
@@ -1483,13 +1479,13 @@
                     const hb_codepoint_t   glyphId = info->codepoint;
                     const int              logPos  = info->cluster;
                     if (logPos < wrapPosRange.start || logPos >= wrapPosRange.end) {
-                        continue;
+                continue;
                     }
                     if (checkHitChar) {
                         if (wrap->hitChar == sourcePtr_AttributedText_(&attrText, logPos)) {
                             wrap->hitAdvance_out = init_I2(wrapAdvance, yCursor);
-                        }
-                    }
+            }
+        }
                     /* Check if the hit point is on the left side of this line. */
                     if (isHitPointOnThisLine && !wrap->hitChar_out && wrap->hitPoint.x < orig.x) {
                         wrap->hitChar_out = sourcePtr_AttributedText_(&attrText, logPos);
@@ -1512,15 +1508,15 @@
                             safeBreakPos = logPos;
                             breakAdvance = wrapAdvance;
     //                        isSoftHyphenBreak = iFalse;
-                        }
+            }
                         prevCh = ch;
-                    }
+        }
                     else {
                         //if (~glyphFlags & HB_GLYPH_FLAG_UNSAFE_TO_BREAK) {
                             safeBreakPos = logPos;
                             breakAdvance = wrapAdvance;
                         //}
-                    }
+        }
                     if (isHitPointOnThisLine) {
                         if (wrap->hitPoint.x >= orig.x + wrapAdvance &&
                             wrap->hitPoint.x < orig.x + wrapAdvance + xAdvance) {
@@ -1534,8 +1530,8 @@
                         args->wrap->maxWidth) {
                         if (safeBreakPos >= 0) {
                             wrapPosRange.end = safeBreakPos;
-                        }
-                        else {
+                }
+                else {
                             if (args->wrap->mode == word_WrapTextMode && run->logical.start > wrapPosRange.start) {
                                 /* Don't have a word break position, so the whole run needs
                                    to be cut. */
@@ -1544,21 +1540,21 @@
                                 wrapRuns.end = runIndex + 1;
                                 wrapResumeRunIndex = runIndex;
                                 break;
-                            }
+                    }
                             wrapPosRange.end = logPos;
                             breakAdvance     = wrapAdvance;
-                        }
+                }
                         wrapResumePos      = wrapPosRange.end;
                         if (args->wrap->mode != anyCharacter_WrapTextMode) {
                             while (wrapResumePos < textLen && isSpace_Char(logicalText[wrapResumePos])) {
                                 wrapResumePos++; /* skip space */
-                            }
-                        }
+            }
+                    }
                         wrapRuns.end       = runIndex + 1; /* still includes this run */
                         wrapResumeRunIndex = runIndex;     /* ...but continue from the same one */
                         wrapAdvance        = breakAdvance;
-                        break;
-                    }
+                    break;
+                }
                     wrapAdvance += xAdvance;
                     /* Additional kerning tweak. It would be better to use HarfBuzz font callbacks,
                        but they don't seem to get called? */
@@ -1567,8 +1563,8 @@
                                                        glyphId,
                                                        buf->glyphInfo[i + 1].codepoint);
                     }
-                }
-            }
+            }
+                }
             if (isHitPointOnThisLine && wrap->hitPoint.x >= orig.x + wrapAdvance) {
                 /* On the right side. */
                 if (wrapResumePos == textLen) {
@@ -1584,13 +1580,13 @@
                 }
                 wrap->hitGlyphNormX_out = 0.0f;
             }
-        }
+                }
         else {
             /* Not wrapped so everything fits! Calculate total advance without wrapping. */
             for (size_t i = wrapRuns.start; i < wrapRuns.end; i++) {
                 wrapAdvance += advance_GlyphBuffer_(at_Array(&buffers, i), wrapPosRange);
-            }
-        }
+                }
+                    }
         iArray runOrder;
         init_Array(&runOrder, sizeof(size_t));
         /* Reorder the run indices according to text direction. */ {
@@ -1601,22 +1597,22 @@
                     if (run->flags.isRTL) {
                         if (oppositeInsertIndex == iInvalidPos) {
                             oppositeInsertIndex = size_Array(&runOrder);
-                        }
+                }
                         insert_Array(&runOrder, oppositeInsertIndex, &runIndex);
-                    }
+            }
                     else {
                         pushBack_Array(&runOrder, &runIndex);
                         oppositeInsertIndex = iInvalidPos;
-                    }
-                }
+            }
+        }
                 else { /* right-to-left */
                     if (!run->flags.isRTL) {
                         if (oppositeInsertIndex == iInvalidPos) {
                             oppositeInsertIndex = 0;
-                        }
+        }
                         insert_Array(&runOrder, oppositeInsertIndex++, &runIndex);
-                    }
-                    else {
+                }
+                else {
                         pushFront_Array(&runOrder, &runIndex);
                         oppositeInsertIndex = iInvalidPos;
                     }
@@ -1644,7 +1640,7 @@
 //                iAssert(mode & draw_RunMode);
 ////                origin = args->xposLayoutBound - orig.x - wrapAdvance * 2;
 //            }
-        }
+                }
         /* Make a callback for each wrapped line. */
         if (wrap && wrap->wrapFunc &&
             !notify_WrapText_(args->wrap,
@@ -1653,7 +1649,7 @@
                               iRound(wrapAdvance),
                               attrText.isBaseRTL)) {
             willAbortDueToWrap = iTrue;
-        }
+            }
         xCursor = origin;
         /* We have determined a possible wrap position and alignment for the work runs,
            so now we can process the glyphs. */
@@ -1676,7 +1672,7 @@
                 if (logPos < wrapPosRange.start || logPos >= wrapPosRange.end) {
                     /* Already handled this part of the run. */
                     continue;
-                }
+        }
                 const float xOffset  = run->font->xScale * buf->glyphPos[i].x_offset;
                 const float yOffset  = run->font->yScale * buf->glyphPos[i].y_offset;
                 const float xAdvance = run->font->xScale * buf->glyphPos[i].x_advance;
@@ -1687,17 +1683,17 @@
                 /* Output position for the glyph. */
                 SDL_Rect dst = { orig.x + xCursor + xOffset + glyph->d[hoff].x,
                                  orig.y + yCursor - yOffset + glyph->font->baseline + glyph->d[hoff].y,
-                                 glyph->rect[hoff].size.x,
-                                 glyph->rect[hoff].size.y };
-                if (mode & visualFlag_RunMode) {
-                    if (isEmpty_Rect(bounds)) {
-                        bounds = init_Rect(dst.x, dst.y, dst.w, dst.h);
-                    }
-                    else {
-                        bounds = union_Rect(bounds, init_Rect(dst.x, dst.y, dst.w, dst.h));
-                    }
-                }
-                else {
+                         glyph->rect[hoff].size.x,
+                         glyph->rect[hoff].size.y };
+        if (mode & visualFlag_RunMode) {
+            if (isEmpty_Rect(bounds)) {
+                bounds = init_Rect(dst.x, dst.y, dst.w, dst.h);
+            }
+            else {
+                bounds = union_Rect(bounds, init_Rect(dst.x, dst.y, dst.w, dst.h));
+            }
+        }
+        else {
                     bounds.size.x = iMax(bounds.size.x, dst.x + dst.w - orig.x);
                     bounds.size.y = iMax(bounds.size.y, yCursor + glyph->font->height);
                 }
@@ -1713,17 +1709,17 @@
                         SDL_SetTextureColorMod(text_.cache, clr.r, clr.g, clr.b);
                         if (args->mode & fillBackground_RunMode) {
                             SDL_SetRenderDrawColor(text_.render, clr.r, clr.g, clr.b, 0);
-                        }
-                    }
-                    SDL_Rect src;
-                    memcpy(&src, &glyph->rect[hoff], sizeof(SDL_Rect));
-                    if (args->mode & fillBackground_RunMode) {
-                        /* Alpha blending looks much better if the RGB components don't change in
-                           the partially transparent pixels. */
+        }
+            }
+            SDL_Rect src;
+            memcpy(&src, &glyph->rect[hoff], sizeof(SDL_Rect));
+            if (args->mode & fillBackground_RunMode) {
+                /* Alpha blending looks much better if the RGB components don't change in
+                   the partially transparent pixels. */
                         /* TODO: Backgrounds of all glyphs should be cleared before drawing anything else. */
-                        SDL_RenderFillRect(text_.render, &dst);
-                    }
-                    SDL_RenderCopy(text_.render, text_.cache, &src, &dst);
+                SDL_RenderFillRect(text_.render, &dst);
+            }
+            SDL_RenderCopy(text_.render, text_.cache, &src, &dst);
 #if 0
                     /* Show spaces and direction. */
                     if (logicalText[logPos] == 0x20) {
@@ -1733,7 +1729,7 @@
                         dst.h = d->height / 2;
                         dst.y -= d->height / 2;
                         SDL_RenderFillRect(text_.render, &dst);
-                    }
+        }
 #endif
                 }
                 xCursor += xAdvance;
@@ -1744,26 +1740,26 @@
                     xCursor += horizKern_Font_(run->font, glyphId, buf->glyphInfo[i + 1].codepoint);
                 }
                 xCursorMax = iMax(xCursorMax, xCursor);
-            }
-        }
+        }
+                }
         deinit_Array(&runOrder);
         if (willAbortDueToWrap) {
             break;
-        }
+            }
         wrapRuns.start     = wrapResumeRunIndex;
         wrapRuns.end       = runCount;
         wrapPosRange.start = wrapResumePos;
         wrapPosRange.end   = textLen;
-    }
+        }
     if (checkHitChar && wrap->hitChar == args->text.end) {
         wrap->hitAdvance_out = init_I2(xCursor, yCursor);
-    }
+        }
     if (endsWith_Rangecc(args->text, "\n")) {
         /* FIXME: This is a kludge, the wrap loop should handle this case, too. */
         /* The last wrap is an empty newline wrap. */
         xCursor = 0;
         yCursor += d->height;
-    }
+        }
     if (args->cursorAdvance_out) {
         *args->cursorAdvance_out = init_I2(xCursor, yCursor);
     }
@@ -1944,7 +1940,7 @@
     if (fillColor != none_ColorId) {
         drawRange_Text(fontId, pos, fillColor, text);
     }
-}
+    }
 
 iTextMetrics measureWrapRange_Text(int fontId, int maxWidth, iRangecc text) {
     iWrapText wrap = { .text = text, .maxWidth = maxWidth, .mode = word_WrapTextMode };
