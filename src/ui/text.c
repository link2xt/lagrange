/* Copyright 2020 Jaakko Keränen <jaakko.keranen@iki.fi>

Redistribution and use in source and binary forms, with or without
modification, are permitted provided that the following conditions are met:

1. Redistributions of source code must retain the above copyright notice, this
   list of conditions and the following disclaimer.
2. Redistributions in binary form must reproduce the above copyright notice,
   this list of conditions and the following disclaimer in the documentation
   and/or other materials provided with the distribution.

THIS SOFTWARE IS PROVIDED BY THE COPYRIGHT HOLDERS AND CONTRIBUTORS "AS IS" AND
ANY EXPRESS OR IMPLIED WARRANTIES, INCLUDING, BUT NOT LIMITED TO, THE IMPLIED
WARRANTIES OF MERCHANTABILITY AND FITNESS FOR A PARTICULAR PURPOSE ARE
DISCLAIMED. IN NO EVENT SHALL THE COPYRIGHT OWNER OR CONTRIBUTORS BE LIABLE FOR
ANY DIRECT, INDIRECT, INCIDENTAL, SPECIAL, EXEMPLARY, OR CONSEQUENTIAL DAMAGES
(INCLUDING, BUT NOT LIMITED TO, PROCUREMENT OF SUBSTITUTE GOODS OR SERVICES;
LOSS OF USE, DATA, OR PROFITS; OR BUSINESS INTERRUPTION) HOWEVER CAUSED AND ON
ANY THEORY OF LIABILITY, WHETHER IN CONTRACT, STRICT LIABILITY, OR TORT
(INCLUDING NEGLIGENCE OR OTHERWISE) ARISING IN ANY WAY OUT OF THE USE OF THIS
SOFTWARE, EVEN IF ADVISED OF THE POSSIBILITY OF SUCH DAMAGE. */

#include "text.h"
#include "color.h"
#include "metrics.h"
#include "embedded.h"
#include "app.h"

#define STB_TRUETYPE_IMPLEMENTATION
#include "../stb_truetype.h"

#include <the_Foundation/array.h>
#include <the_Foundation/file.h>
#include <the_Foundation/hash.h>
#include <the_Foundation/math.h>
#include <the_Foundation/stringlist.h>
#include <the_Foundation/regexp.h>
#include <the_Foundation/path.h>
#include <the_Foundation/vec2.h>

#include <SDL_surface.h>
#include <SDL_hints.h>
#include <stdarg.h>

iDeclareType(Font)
iDeclareType(Glyph)
iDeclareTypeConstructionArgs(Glyph, iChar ch)

static const float contentScale_Text_ = 1.3f;

int gap_Text;                           /* cf. gap_UI in metrics.h */
int enableHalfPixelGlyphs_Text = iTrue; /* debug setting */
int enableKerning_Text         = iTrue; /* looking up kern pairs is slow */

static iBool enableRaster_Text_ = iTrue;

enum iGlyphFlag {
    rasterized0_GlyphFlag = iBit(1),    /* zero offset */
    rasterized1_GlyphFlag = iBit(2),    /* half-pixel offset */
};

struct Impl_Glyph {
    iHashNode node;
    int flags;
    uint32_t glyphIndex;
    const iFont *font; /* may come from symbols/emoji */
    iRect rect[2]; /* zero and half pixel offset */
    iInt2 d[2];
    float advance; /* scaled */
};

void init_Glyph(iGlyph *d, iChar ch) {
    d->node.key   = ch;
    d->flags      = 0;
    d->glyphIndex = 0;
    d->font       = NULL;
    d->rect[0]    = zero_Rect();
    d->rect[1]    = zero_Rect();
    d->advance    = 0.0f;
}

void deinit_Glyph(iGlyph *d) {
    iUnused(d);
}

<<<<<<< HEAD
#if 0
=======
>>>>>>> 21c7fea1
static iChar codepoint_Glyph_(const iGlyph *d) {
    return d->node.key;
}
#endif

iLocalDef iBool isRasterized_Glyph_(const iGlyph *d, int hoff) {
    return (d->flags & (rasterized0_GlyphFlag << hoff)) != 0;
}

iLocalDef iBool isFullyRasterized_Glyph_(const iGlyph *d) {
    return (d->flags & (rasterized0_GlyphFlag | rasterized1_GlyphFlag)) ==
           (rasterized0_GlyphFlag | rasterized1_GlyphFlag);
}

iLocalDef void setRasterized_Glyph_(iGlyph *d, int hoff) {
    d->flags |= rasterized0_GlyphFlag << hoff;
}

iLocalDef iBool isRasterized_Glyph_(const iGlyph *d, int hoff) {
    return (d->flags & (rasterized0_GlyphFlag << hoff)) != 0;
}

iLocalDef iBool isFullyRasterized_Glyph_(const iGlyph *d) {
    return (d->flags & (rasterized0_GlyphFlag | rasterized1_GlyphFlag)) ==
           (rasterized0_GlyphFlag | rasterized1_GlyphFlag);
}

iLocalDef void setRasterized_Glyph_(iGlyph *d, int hoff) {
    d->flags |= rasterized0_GlyphFlag << hoff;
}

iDefineTypeConstructionArgs(Glyph, (iChar ch), ch)

/*-----------------------------------------------------------------------------------------------*/

struct Impl_Font {
    iBlock *       data;
    stbtt_fontinfo font;
    float          xScale, yScale;
    int            vertOffset; /* offset due to scaling */
    int            height;
    int            baseline;
    iHash          glyphs;
    iBool          isMonospaced;
    iBool          manualKernOnly;
    enum iFontId   symbolsFont;  /* font to use for symbols */
    enum iFontId   japaneseFont; /* font to use for Japanese glyphs */
    enum iFontId   koreanFont;   /* font to use for Korean glyphs */
    uint32_t       indexTable[128 - 32];
};

static iFont *font_Text_(enum iFontId id);

static void init_Font(iFont *d, const iBlock *data, int height, float scale,
                      enum iFontId symbolsFont, iBool isMonospaced) {
    init_Hash(&d->glyphs);
    d->data = NULL;
    d->isMonospaced = isMonospaced;
    d->height = height;
    iZap(d->font);
    stbtt_InitFont(&d->font, constData_Block(data), 0);
    int ascent, descent;
    stbtt_GetFontVMetrics(&d->font, &ascent, &descent, NULL);
    d->xScale = d->yScale = stbtt_ScaleForPixelHeight(&d->font, height) * scale;
    if (d->isMonospaced) {
        /* It is important that monospaced fonts align 1:1 with the pixel grid so that
           box-drawing characters don't have partially occupied edge pixels, leading to seams
           between adjacent glyphs. */
        int adv;
        stbtt_GetCodepointHMetrics(&d->font, 'M', &adv, NULL);
        const float advance = (float) adv * d->xScale;
        if (advance > 4) { /* not too tiny */
            d->xScale *= floorf(advance) / advance;
        }
    }
    d->vertOffset   = height * (1.0f - scale) / 2;
    d->baseline     = ascent * d->yScale;
    d->symbolsFont  = symbolsFont;
    d->japaneseFont = regularJapanese_FontId;
    d->koreanFont   = regularKorean_FontId;
    memset(d->indexTable, 0xff, sizeof(d->indexTable));
}

static void clearGlyphs_Font_(iFont *d) {
    iForEach(Hash, i, &d->glyphs) {
        delete_Glyph((iGlyph *) i.value);
    }
    clear_Hash(&d->glyphs);
}

static void deinit_Font(iFont *d) {
    clearGlyphs_Font_(d);
    deinit_Hash(&d->glyphs);
    delete_Block(d->data);
}

static uint32_t glyphIndex_Font_(iFont *d, iChar ch) {
    const size_t entry = ch - 32;
    if (entry < iElemCount(d->indexTable)) {
        if (d->indexTable[entry] == ~0u) {
            d->indexTable[entry] = stbtt_FindGlyphIndex(&d->font, ch);
        }
        return d->indexTable[entry];
    }
    return stbtt_FindGlyphIndex(&d->font, ch);
}

/*----------------------------------------------------------------------------------------------*/

iDeclareType(Text)
iDeclareType(CacheRow)

struct Impl_CacheRow {
    int   height;
    iInt2 pos;
};

struct Impl_Text {
    enum iTextFont contentFont;
    enum iTextFont headingFont;
    float          contentFontSize;
    iFont          fonts[max_FontId];
    SDL_Renderer * render;
    SDL_Texture *  cache;
    iInt2          cacheSize;
    int            cacheRowAllocStep;
    int            cacheBottom;
    iArray         cacheRows;
    SDL_Palette *  grayscale;
    iRegExp *      ansiEscape;
};

static iText text_;

static void initFonts_Text_(iText *d) {
    const float textSize = fontSize_UI * d->contentFontSize;
    const float monoSize = textSize * 0.71f;
    const float smallMonoSize = monoSize * 0.8f;
    const iBlock *regularFont  = &fontNunitoRegular_Embedded;
    const iBlock *italicFont   = &fontNunitoLightItalic_Embedded;
    const iBlock *h12Font      = &fontNunitoExtraBold_Embedded;
    const iBlock *h3Font       = &fontNunitoRegular_Embedded;
    const iBlock *lightFont    = &fontNunitoExtraLight_Embedded;
    float         scaling      = 1.0f; /* glyph scaling (<=1.0), for increasing line spacing */
    float         lightScaling = 1.0f;
    float         h123Scaling  = 1.0f; /* glyph scaling (<=1.0), for increasing line spacing */
    if (d->contentFont == firaSans_TextFont) {
        regularFont = &fontFiraSansRegular_Embedded;
        lightFont   = &fontFiraSansLight_Embedded;
        italicFont  = &fontFiraSansItalic_Embedded;
        scaling     = lightScaling = 0.85f;
    }
    else if (d->contentFont == tinos_TextFont) {
        regularFont = &fontTinosRegular_Embedded;
        lightFont   = &fontLiterataExtraLightopsz18_Embedded;
        italicFont  = &fontTinosItalic_Embedded;
        scaling      = 0.85f;
    }
    else if (d->contentFont == literata_TextFont) {
        regularFont = &fontLiterataRegularopsz14_Embedded;
        italicFont  = &fontLiterataLightItalicopsz10_Embedded;
        lightFont   = &fontLiterataExtraLightopsz18_Embedded;
    }
    if (d->headingFont == firaSans_TextFont) {
        h12Font     = &fontFiraSansBold_Embedded;
        h3Font      = &fontFiraSansRegular_Embedded;
        h123Scaling = 0.85f;
    }
    else if (d->headingFont == tinos_TextFont) {
        h12Font = &fontTinosBold_Embedded;
        h3Font  = &fontTinosRegular_Embedded;
        h123Scaling = 0.85f;
    }
    else if (d->headingFont == literata_TextFont) {
        h12Font = &fontLiterataBoldopsz36_Embedded;
        h3Font  = &fontLiterataRegularopsz14_Embedded;
    }
    const struct {
        const iBlock *ttf;
        int size;
        float scaling;
        int symbolsFont;
    } fontData[max_FontId] = {
        { &fontSourceSansProRegular_Embedded, fontSize_UI,          1.0f, defaultSymbols_FontId },
        { &fontSourceSansProBold_Embedded,    fontSize_UI,          1.0f, defaultSymbols_FontId },
        { &fontSourceSansProRegular_Embedded, fontSize_UI * 1.125f, 1.0f, defaultMediumSymbols_FontId },
        { &fontSourceSansProBold_Embedded,    fontSize_UI * 1.125f, 1.0f, defaultMediumSymbols_FontId },
        { &fontSourceSansProRegular_Embedded, fontSize_UI * 1.666f, 1.0f, defaultLargeSymbols_FontId },
        { &fontIosevkaTermExtended_Embedded,  fontSize_UI * 0.866f, 1.0f, defaultSymbols_FontId },
        { &fontSourceSansProRegular_Embedded, textSize,             scaling, symbols_FontId },
        /* content fonts */
        { regularFont,                        textSize,             scaling,      symbols_FontId },
        { &fontIosevkaTermExtended_Embedded,  monoSize,             1.0f,         monospaceSymbols_FontId },
        { &fontIosevkaTermExtended_Embedded,  smallMonoSize,        1.0f,         monospaceSmallSymbols_FontId },
        { regularFont,                        textSize * 1.200f,    scaling,      mediumSymbols_FontId },
        { h3Font,                             textSize * 1.333f,    h123Scaling,  bigSymbols_FontId },
        { italicFont,                         textSize,             scaling,      symbols_FontId },
        { h12Font,                            textSize * 1.666f,    h123Scaling,  largeSymbols_FontId },
        { h12Font,                            textSize * 2.000f,    h123Scaling,  hugeSymbols_FontId },
        { lightFont,                          textSize * 1.666f,    lightScaling, largeSymbols_FontId },
        /* monospace content fonts */
        { &fontIosevkaTermExtended_Embedded,  textSize,             0.866f, symbols_FontId },
        /* symbol fonts */
        { &fontSymbola_Embedded,              fontSize_UI,          1.0f, defaultSymbols_FontId },
        { &fontSymbola_Embedded,              fontSize_UI * 1.125f, 1.0f, defaultMediumSymbols_FontId },
        { &fontSymbola_Embedded,              fontSize_UI * 1.666f, 1.0f, defaultLargeSymbols_FontId },
        { &fontSymbola_Embedded,              textSize,             1.0f, symbols_FontId },
        { &fontSymbola_Embedded,              textSize * 1.200f,    1.0f, mediumSymbols_FontId },
        { &fontSymbola_Embedded,              textSize * 1.333f,    1.0f, bigSymbols_FontId },
        { &fontSymbola_Embedded,              textSize * 1.666f,    1.0f, largeSymbols_FontId },
        { &fontSymbola_Embedded,              textSize * 2.000f,    1.0f, hugeSymbols_FontId },
        { &fontSymbola_Embedded,              monoSize,             1.0f, monospaceSymbols_FontId },
        { &fontSymbola_Embedded,              smallMonoSize,        1.0f, monospaceSmallSymbols_FontId },
        /* emoji fonts */
        { &fontNotoEmojiRegular_Embedded,     fontSize_UI,          1.0f, defaultSymbols_FontId },
        { &fontNotoEmojiRegular_Embedded,     fontSize_UI * 1.125f, 1.0f, defaultMediumSymbols_FontId },
        { &fontNotoEmojiRegular_Embedded,     fontSize_UI * 1.666f, 1.0f, defaultLargeSymbols_FontId },
        { &fontNotoEmojiRegular_Embedded,     textSize,             1.0f, symbols_FontId },
        { &fontNotoEmojiRegular_Embedded,     textSize * 1.200f,    1.0f, mediumSymbols_FontId },
        { &fontNotoEmojiRegular_Embedded,     textSize * 1.333f,    1.0f, bigSymbols_FontId },
        { &fontNotoEmojiRegular_Embedded,     textSize * 1.666f,    1.0f, largeSymbols_FontId },
        { &fontNotoEmojiRegular_Embedded,     textSize * 2.000f,    1.0f, hugeSymbols_FontId },
        { &fontNotoEmojiRegular_Embedded,     monoSize,             1.0f, monospaceSymbols_FontId },
        { &fontNotoEmojiRegular_Embedded,     smallMonoSize,        1.0f, monospaceSmallSymbols_FontId },
        /* japanese fonts */
        { &fontNotoSansJPRegular_Embedded,    fontSize_UI,          1.0f, defaultSymbols_FontId },
        { &fontNotoSansJPRegular_Embedded,    smallMonoSize,        1.0f, monospaceSmallSymbols_FontId },
        { &fontNotoSansJPRegular_Embedded,    monoSize,             1.0f, monospaceSymbols_FontId },
        { &fontNotoSansJPRegular_Embedded,    textSize,             1.0f, symbols_FontId },
        { &fontNotoSansJPRegular_Embedded,    textSize * 1.200f,    1.0f, mediumSymbols_FontId },
        { &fontNotoSansJPRegular_Embedded,    textSize * 1.333f,    1.0f, bigSymbols_FontId },
        { &fontNotoSansJPRegular_Embedded,    textSize * 1.666f,    1.0f, largeSymbols_FontId },
        { &fontNotoSansJPRegular_Embedded,    textSize * 2.000f,    1.0f, hugeSymbols_FontId },
        /* korean fonts */
        { &fontNanumGothicRegular_Embedded,   fontSize_UI,          1.0f, defaultSymbols_FontId },
        { &fontNanumGothicRegular_Embedded,   smallMonoSize,        1.0f, monospaceSmallSymbols_FontId },
        { &fontNanumGothicRegular_Embedded,   monoSize,             1.0f, monospaceSymbols_FontId },
        { &fontNanumGothicRegular_Embedded,   textSize,             1.0f, symbols_FontId },
        { &fontNanumGothicRegular_Embedded,   textSize * 1.200f,    1.0f, mediumSymbols_FontId },
        { &fontNanumGothicRegular_Embedded,   textSize * 1.333f,    1.0f, bigSymbols_FontId },
        { &fontNanumGothicRegular_Embedded,   textSize * 1.666f,    1.0f, largeSymbols_FontId },
        { &fontNanumGothicRegular_Embedded,   textSize * 2.000f,    1.0f, hugeSymbols_FontId },
    };
    iForIndices(i, fontData) {
        iFont *font = &d->fonts[i];
        init_Font(font,
                  fontData[i].ttf,
                  fontData[i].size,
                  fontData[i].scaling,
                  fontData[i].symbolsFont,
                  fontData[i].ttf == &fontIosevkaTermExtended_Embedded);
        if (i == default_FontId || i == defaultMedium_FontId) {
            font->manualKernOnly = iTrue;
        }
    }
    /* Japanese script. */ {
        /* Everything defaults to the regular sized japanese font, so these are just
           the other sizes. */
        font_Text_(default_FontId)->japaneseFont          = defaultJapanese_FontId;
        font_Text_(defaultMedium_FontId)->japaneseFont    = defaultJapanese_FontId;
        font_Text_(defaultLarge_FontId)->japaneseFont     = defaultJapanese_FontId;
        font_Text_(defaultMonospace_FontId)->japaneseFont = defaultJapanese_FontId;
        font_Text_(monospaceSmall_FontId)->japaneseFont   = monospaceSmallJapanese_FontId;
        font_Text_(monospace_FontId)->japaneseFont        = monospaceJapanese_FontId;
        font_Text_(medium_FontId)->japaneseFont           = mediumJapanese_FontId;
        font_Text_(big_FontId)->japaneseFont              = bigJapanese_FontId;
        font_Text_(largeBold_FontId)->japaneseFont        = largeJapanese_FontId;
        font_Text_(largeLight_FontId)->japaneseFont       = largeJapanese_FontId;
        font_Text_(hugeBold_FontId)->japaneseFont         = hugeJapanese_FontId;
    }
    /* Korean script. */ {
        font_Text_(default_FontId)->koreanFont          = defaultKorean_FontId;
        font_Text_(defaultMedium_FontId)->koreanFont    = defaultKorean_FontId;
        font_Text_(defaultLarge_FontId)->koreanFont     = defaultKorean_FontId;
        font_Text_(defaultMonospace_FontId)->koreanFont = defaultKorean_FontId;
        font_Text_(monospaceSmall_FontId)->koreanFont   = monospaceSmallKorean_FontId;
        font_Text_(monospace_FontId)->koreanFont        = monospaceKorean_FontId;
        font_Text_(medium_FontId)->koreanFont           = mediumKorean_FontId;
        font_Text_(big_FontId)->koreanFont              = bigKorean_FontId;
        font_Text_(largeBold_FontId)->koreanFont        = largeKorean_FontId;
        font_Text_(largeLight_FontId)->koreanFont       = largeKorean_FontId;
        font_Text_(hugeBold_FontId)->koreanFont         = hugeKorean_FontId;
    }
    gap_Text = iRound(gap_UI * d->contentFontSize);
}

static void deinitFonts_Text_(iText *d) {
    iForIndices(i, d->fonts) {
        deinit_Font(&d->fonts[i]);
    }
}

static int maxGlyphHeight_Text_(const iText *d) {
    return 2 * d->contentFontSize * fontSize_UI;
}

static void initCache_Text_(iText *d) {
    init_Array(&d->cacheRows, sizeof(iCacheRow));
    const int textSize = d->contentFontSize * fontSize_UI;
    iAssert(textSize > 0);
    const iInt2 cacheDims = init_I2(16, 40);
    d->cacheSize = mul_I2(cacheDims, init1_I2(iMax(textSize, fontSize_UI)));
    SDL_RendererInfo renderInfo;
    SDL_GetRendererInfo(d->render, &renderInfo);
    if (renderInfo.max_texture_height > 0 && d->cacheSize.y > renderInfo.max_texture_height) {
        d->cacheSize.y = renderInfo.max_texture_height;
        d->cacheSize.x = renderInfo.max_texture_width;
    }    
    d->cacheRowAllocStep = iMax(2, textSize / 6);
    /* Allocate initial (empty) rows. These will be assigned actual locations in the cache
       once at least one glyph is stored. */
    for (int h = d->cacheRowAllocStep; h <= 2 * textSize + d->cacheRowAllocStep; h += d->cacheRowAllocStep) {
        pushBack_Array(&d->cacheRows, &(iCacheRow){ .height = 0 });
    }
    d->cacheBottom = 0;
    d->cache = SDL_CreateTexture(d->render,
                                 SDL_PIXELFORMAT_RGBA4444,
                                 SDL_TEXTUREACCESS_STATIC | SDL_TEXTUREACCESS_TARGET,
                                 d->cacheSize.x,
                                 d->cacheSize.y);    
    SDL_SetTextureBlendMode(d->cache, SDL_BLENDMODE_BLEND);
}

static void deinitCache_Text_(iText *d) {
    deinit_Array(&d->cacheRows);
    SDL_DestroyTexture(d->cache);
}

void init_Text(SDL_Renderer *render) {
    iText *d = &text_;
    d->contentFont     = nunito_TextFont;
    d->headingFont     = nunito_TextFont;
    d->contentFontSize = contentScale_Text_;
    d->ansiEscape      = new_RegExp("[[()]([0-9;AB]*)m", 0);
    d->render          = render;
    /* A grayscale palette for rasterized glyphs. */ {
        SDL_Color colors[256];
        for (int i = 0; i < 256; ++i) {
            colors[i] = (SDL_Color){ 255, 255, 255, i };
        }
        d->grayscale = SDL_AllocPalette(256);
        SDL_SetPaletteColors(d->grayscale, colors, 0, 256);
    }
    initCache_Text_(d);
    initFonts_Text_(d);
}

void deinit_Text(void) {
    iText *d = &text_;
    SDL_FreePalette(d->grayscale);
    deinitFonts_Text_(d);
    deinitCache_Text_(d);
    d->render = NULL;
    iRelease(d->ansiEscape);
}

void setOpacity_Text(float opacity) {
    SDL_SetTextureAlphaMod(text_.cache, iClamp(opacity, 0.0f, 1.0f) * 255 + 0.5f);
}

void setContentFont_Text(enum iTextFont font) {
    if (text_.contentFont != font) {
        text_.contentFont = font;
        resetFonts_Text();
    }
}

void setHeadingFont_Text(enum iTextFont font) {
    if (text_.headingFont != font) {
        text_.headingFont = font;
        resetFonts_Text();
    }
}

void setContentFontSize_Text(float fontSizeFactor) {
    fontSizeFactor *= contentScale_Text_;
    iAssert(fontSizeFactor > 0);
    if (iAbs(text_.contentFontSize - fontSizeFactor) > 0.001f) {
        text_.contentFontSize = fontSizeFactor;
        resetFonts_Text();
    }
}

static void resetCache_Text_(iText *d) {
    deinitCache_Text_(d);
    for (int i = 0; i < max_FontId; i++) {
        clearGlyphs_Font_(&d->fonts[i]);
    }
    initCache_Text_(d);
}

void resetFonts_Text(void) {
    iText *d = &text_;
    deinitFonts_Text_(d);
    deinitCache_Text_(d);
    initCache_Text_(d);
    initFonts_Text_(d);
}

iLocalDef iFont *font_Text_(enum iFontId id) {
    return &text_.fonts[id & mask_FontId];
}

static SDL_Surface *rasterizeGlyph_Font_(const iFont *d, uint32_t glyphIndex, float xShift) {
    int w, h;
    uint8_t *bmp = stbtt_GetGlyphBitmapSubpixel(
        &d->font, d->xScale, d->yScale, xShift, 0.0f, glyphIndex, &w, &h, 0, 0);
    SDL_Surface *surface8 =
        SDL_CreateRGBSurfaceWithFormatFrom(bmp, w, h, 8, w, SDL_PIXELFORMAT_INDEX8);
    SDL_SetSurfacePalette(surface8, text_.grayscale);
    SDL_PixelFormat *fmt = SDL_AllocFormat(SDL_PIXELFORMAT_RGBA8888);
    SDL_Surface *surface = SDL_ConvertSurface(surface8, fmt, 0);
    SDL_FreeFormat(fmt);
    SDL_FreeSurface(surface8);
    stbtt_FreeBitmap(bmp, NULL);
    return surface;
}

iLocalDef SDL_Rect sdlRect_(const iRect rect) {
    return (SDL_Rect){ rect.pos.x, rect.pos.y, rect.size.x, rect.size.y };
}

iLocalDef iCacheRow *cacheRow_Text_(iText *d, int height) {
    return at_Array(&d->cacheRows, (height - 1) / d->cacheRowAllocStep);
}

static iInt2 assignCachePos_Text_(iText *d, iInt2 size) {
    iCacheRow *cur = cacheRow_Text_(d, size.y);
    if (cur->height == 0) {
        /* Begin a new row height. */
        cur->height = (1 + (size.y - 1) / d->cacheRowAllocStep) * d->cacheRowAllocStep;
        cur->pos.y = d->cacheBottom;
        d->cacheBottom = cur->pos.y + cur->height;
    }
    iAssert(cur->height >= size.y);
    /* TODO: Automatically enlarge the cache if running out of space?
       Maybe make it paged, but beware of texture swapping too often inside a text string. */
    if (cur->pos.x + size.x > d->cacheSize.x) {
        /* Does not fit on this row, advance to a new location in the cache. */
        cur->pos.y = d->cacheBottom;
        cur->pos.x = 0;
        d->cacheBottom += cur->height;
        iAssert(d->cacheBottom <= d->cacheSize.y);
    }
    const iInt2 assigned = cur->pos;
    cur->pos.x += size.x;
    return assigned;
}

static void allocate_Font_(iFont *d, iGlyph *glyph, int hoff) {
    iRect *glRect = &glyph->rect[hoff];
    int    x0, y0, x1, y1;
    stbtt_GetGlyphBitmapBoxSubpixel(
        &d->font, glyph->glyphIndex, d->xScale, d->yScale, hoff * 0.5f, 0.0f, &x0, &y0, &x1, &y1);
    glRect->size = init_I2(x1 - x0, y1 - y0);
    /* Determine placement in the glyph cache texture, advancing in rows. */
    glRect->pos    = assignCachePos_Text_(&text_, glRect->size);
    glyph->d[hoff] = init_I2(x0, y0);
    glyph->d[hoff].y += d->vertOffset;
    if (hoff == 0) { /* hoff==1 uses same metrics as `glyph` */
        int adv;
        const uint32_t gIndex = glyph->glyphIndex;
        stbtt_GetGlyphHMetrics(&d->font, gIndex, &adv, NULL);
        glyph->advance = d->xScale * adv;
    }
}

static void cache_Font_(iFont *d, iGlyph *glyph, int hoff) {
    iText *       txt     = &text_;
    SDL_Renderer *render  = txt->render;
    SDL_Texture * tex     = NULL;
    SDL_Surface * surface = NULL;
    iRect *       glRect  = &glyph->rect[hoff];
    /* Rasterize the glyph using stbtt. */
    iAssert(!isRasterized_Glyph_(glyph, hoff));
    surface = rasterizeGlyph_Font_(d, glyph->glyphIndex, hoff * 0.5f);
    tex = SDL_CreateTextureFromSurface(render, surface);
    iAssert(isEqual_I2(glRect->size, init_I2(surface->w, surface->h)));
    if (tex) {
        SDL_SetTextureBlendMode(tex, SDL_BLENDMODE_NONE);
        const SDL_Rect dstRect = sdlRect_(*glRect);
        SDL_RenderCopy(render, tex, &(SDL_Rect){ 0, 0, dstRect.w, dstRect.h }, &dstRect);
        SDL_DestroyTexture(tex);
        setRasterized_Glyph_(glyph, hoff);
    }
    if (surface) {
        SDL_FreeSurface(surface);
    }
}

iLocalDef iFont *characterFont_Font_(iFont *d, iChar ch, uint32_t *glyphIndex) {
    if ((*glyphIndex = glyphIndex_Font_(d, ch)) != 0) {
        return d;
    }
    /* Not defined in current font, try Noto Emoji (for selected characters). */
    if ((ch >= 0x1f300 && ch < 0x1f600) || (ch >= 0x1f680 && ch <= 0x1f6c5)) {
        iFont *emoji = font_Text_(d->symbolsFont + fromSymbolsToEmojiOffset_FontId);
        if (emoji != d && (*glyphIndex = glyphIndex_Font_(emoji, ch)) != 0) {
            return emoji;
        }
    }
    /* Could be Korean. */
    if (ch >= 0x3000) {
        iFont *korean = font_Text_(d->koreanFont);
        if (korean != d && (*glyphIndex = glyphIndex_Font_(korean, ch)) != 0) {
            return korean;
        }
    }
    /* Japanese perhaps? */
    if (ch > 0x3040) {
        iFont *japanese = font_Text_(d->japaneseFont);
        if (japanese != d && (*glyphIndex = glyphIndex_Font_(japanese, ch)) != 0) {
            return japanese;
        }
    }
#if defined (iPlatformApple)
    /* White up arrow is used for the Shift key on macOS. Symbola's glyph is not a great
       match to the other text, so use the UI font instead. */
    if ((ch == 0x2318 || ch == 0x21e7) && d == font_Text_(regular_FontId)) {
        *glyphIndex = glyphIndex_Font_(d = font_Text_(defaultContentSized_FontId), ch);
        return d;
    }
#endif
    /* Fall back to Symbola for anything else. */
    iFont *font = font_Text_(d->symbolsFont);
    *glyphIndex = glyphIndex_Font_(font, ch);
//    if (!*glyphIndex) {
//        fprintf(stderr, "failed to find %08x (%lc)\n", ch, ch); fflush(stderr);
//    }
    return font;
}

static const iGlyph *glyph_Font_(iFont *d, iChar ch) {
    iGlyph * glyph;
    uint32_t glyphIndex = 0;
    /* The glyph may actually come from a different font; look up the right font. */
    iFont *font = characterFont_Font_(d, ch, &glyphIndex);
    void * node = value_Hash(&font->glyphs, ch);
    if (node) {
        glyph = node;
    }
    else {
        /* If the cache is running out of space, clear it and we'll recache what's needed currently. */
        if (text_.cacheBottom > text_.cacheSize.y - maxGlyphHeight_Text_(&text_)) {
#if !defined (NDEBUG)
            printf("[Text] glyph cache is full, clearing!\n"); fflush(stdout);
#endif
            resetCache_Text_(&text_);
        }
        glyph             = new_Glyph(ch);
        glyph->glyphIndex = glyphIndex;
        glyph->font       = font;
        /* New glyphs are always allocated at least. This reserves a position in the cache
           and updates the glyph metrics. */
        allocate_Font_(font, glyph, 0);
        allocate_Font_(font, glyph, 1);
        insert_Hash(&font->glyphs, &glyph->node);
    }
    if (enableRaster_Text_ && !isFullyRasterized_Glyph_(glyph)) {
        SDL_Texture *oldTarget = SDL_GetRenderTarget(text_.render);
        SDL_SetRenderTarget(text_.render, text_.cache);
        if (!isRasterized_Glyph_(glyph, 0)) {
            cache_Font_(font, glyph, 0);
        }
        if (!isRasterized_Glyph_(glyph, 1)) {
            cache_Font_(font, glyph, 1); /* half-pixel offset */
        }
        SDL_SetRenderTarget(text_.render, oldTarget);
    }
    return glyph;
}

enum iRunMode {
    measure_RunMode    = 0,
    draw_RunMode       = 1,
    modeMask_RunMode   = 0x00ff,
    flagsMask_RunMode  = 0xff00,
    noWrapFlag_RunMode = iBit(9),
    visualFlag_RunMode = iBit(10), /* actual visible bounding box of the glyph, e.g., for icons */
    permanentColorFlag_RunMode      = iBit(11),
    alwaysVariableWidthFlag_RunMode = iBit(12),
};

static iChar nextChar_(const char **chPos, const char *end) {
    if (*chPos == end) {
        return 0;
    }
    iChar ch;
    int len = decodeBytes_MultibyteChar(*chPos, end - *chPos, &ch);
    if (len <= 0) {
        (*chPos)++; /* skip it */
        return 0;
    }
    (*chPos) += len;
    return ch;
}

static enum iFontId fontId_Text_(const iFont *font) {
    return font - text_.fonts;
}

iLocalDef iBool isWrapBoundary_(iChar prevC, iChar c) {
    /* Line wrapping boundaries are determined by looking at a character and the
       last character processed. We want to wrap at natural word boundaries where
       possible, so normally we wrap at a space followed a non-space character. As
       an exception, we also wrap after punctuation used to break up words, so we
       can wrap text like foo/bar/baz-abc-def.xyz at any puncation boundaries,
       without wrapping on other punctuation used for expressive purposes like
       emoticons :-) */
    if (c == '.' && (prevC == '(' || prevC == '[' || prevC == '.')) {
        /* Start of a [...], perhaps? */
        return iFalse;
    }
    if (isSpace_Char(prevC)) {
        return iFalse;
    }
    if (c == '/' || c == '-' || c == ',' || c == ';' || c == ':' || c == '.' || c == 0xad) {
        return iTrue;
    }
    return isSpace_Char(c);
}

iLocalDef iBool isMeasuring_(enum iRunMode mode) {
    return (mode & modeMask_RunMode) == measure_RunMode;
}

iDeclareType(RunArgs)

struct Impl_RunArgs {
    enum iRunMode mode;
    iRangecc      text;
    size_t        maxLen; /* max characters to process */
    iInt2         pos;
    int           xposLimit;       /* hard limit for wrapping */
    int           xposLayoutBound; /* visible bound for layout purposes; does not affect wrapping */
    const char ** continueFrom_out;
    int *         runAdvance_out;
};

static iRect run_Font_(iFont *d, const iRunArgs *args) {
    iRect       bounds      = zero_Rect();
    const iInt2 orig        = args->pos;
    float       xpos        = orig.x;
    float       xposMax     = xpos;
    float       monoAdvance = 0;
    int         ypos        = orig.y;
    size_t      maxLen      = args->maxLen ? args->maxLen : iInvalidSize;
    float       xposExtend  = orig.x; /* allows wide glyphs to use more space; restored by whitespace */
    const enum iRunMode mode        = args->mode;
    const char *        lastWordEnd = args->text.start;
    iAssert(args->xposLimit == 0 || isMeasuring_(mode));
    if (args->continueFrom_out) {
        *args->continueFrom_out = args->text.end;
    }
    iChar prevCh = 0;
    const iBool isMonospaced = d->isMonospaced && !(mode & alwaysVariableWidthFlag_RunMode);
    if (isMonospaced) {
        monoAdvance = glyph_Font_(d, 'M')->advance;
    }
    /* Global flag that allows glyph rasterization. */
    enableRaster_Text_ = !isMeasuring_(mode);
    for (const char *chPos = args->text.start; chPos != args->text.end; ) {
        iAssert(chPos < args->text.end);
        const char *currentPos = chPos;
        if (*chPos == 0x1b) {
            /* ANSI escape. */
            chPos++;
            iRegExpMatch m;
            init_RegExpMatch(&m);
            if (match_RegExp(text_.ansiEscape, chPos, args->text.end - chPos, &m)) {
                if (mode & draw_RunMode && ~mode & permanentColorFlag_RunMode) {
                    /* Change the color. */
                    const iColor clr =
                        ansiForeground_Color(capturedRange_RegExpMatch(&m, 1), tmParagraph_ColorId);
                    SDL_SetTextureColorMod(text_.cache, clr.r, clr.g, clr.b);
                }
                chPos = end_RegExpMatch(&m);
                continue;
            }
        }
        iChar ch = nextChar_(&chPos, args->text.end);
        iBool isEmoji = isEmoji_Char(ch);
        if (ch == 0x200d) { /* zero-width joiner */
            /* We don't have the composited Emojis. */
            if (isEmoji_Char(prevCh)) {
                /* skip */
                nextChar_(&chPos, args->text.end);
                ch = nextChar_(&chPos, args->text.end);
            }
        }
#if 0
        iChar nextCh = 0; {
            /* TODO: Since we're peeking ahead, should use this on the next loop iteration. */
            const char *ncp = chPos;
            nextCh = nextChar_(&ncp, text.end);
        }
        /* VS15: Peek ahead and treat as Emoji font. */
        if (nextCh == emojiVariationSelector_Char) {
            isEmoji = iTrue;
        }
#endif
        if (isVariationSelector_Char(ch)) {
            ch = nextChar_(&chPos, args->text.end); /* skip it */
        }
        /* Special instructions. */ {
            if (ch == 0xad) { /* soft hyphen */
                lastWordEnd = chPos;
                if (isMeasuring_(mode)) {
                    if (args->xposLimit > 0) {
                        const char *postHyphen = chPos;
                        iChar       nextCh     = nextChar_(&postHyphen, args->text.end);
                        if ((int) xpos + glyph_Font_(d, ch)->rect[0].size.x +
                            glyph_Font_(d, nextCh)->rect[0].size.x > args->xposLimit) {
                            /* Wraps after hyphen, should show it. */
                        }
                        else continue;
                    }
                    else continue;
                }
                else {
                    /* Only show it at the end. */
                    if (chPos != args->text.end) {
                        continue;
                    }
                }
            }
            if (ch == '\n') {
                xpos = xposExtend = orig.x;
                ypos += d->height;
                prevCh = ch;
                continue;
            }
            if (ch == '\t') {
                const int tabStopWidth = d->height * 10;
                const int halfWidth    = (iMax(args->xposLimit, args->xposLayoutBound) - orig.x) / 2;
                const int xRel         = xpos - orig.x;
                /* First stop is always to half width. */
                if (halfWidth > 0 && xRel < halfWidth) {
                    xpos = orig.x + halfWidth;
                }
                else if (halfWidth > 0 && xRel < halfWidth * 3 / 2) {
                    xpos = orig.x + halfWidth * 3 / 2;
                }
                else {
                    xpos = orig.x + ((xRel / tabStopWidth) + 1) * tabStopWidth;
                }
                xposExtend = iMax(xposExtend, xpos);
                prevCh = 0;
                continue;
            }
            if (ch == '\r') {
                const iChar esc = nextChar_(&chPos, args->text.end);
                if (mode & draw_RunMode && ~mode & permanentColorFlag_RunMode) {
                    const iColor clr = get_Color(esc - asciiBase_ColorEscape);
                    SDL_SetTextureColorMod(text_.cache, clr.r, clr.g, clr.b);
                }
                prevCh = 0;
                continue;
            }
            if (isDefaultIgnorable_Char(ch) || isFitzpatrickType_Char(ch)) {
                continue;
            }
        }
        const iGlyph *glyph = glyph_Font_(d, ch);
        int x1 = iMax(xpos, xposExtend);
        const int hoff = enableHalfPixelGlyphs_Text ? (xpos - x1 > 0.5f ? 1 : 0) : 0;
        int x2 = x1 + glyph->rect[hoff].size.x;
        /* Out of the allotted space? */
        if (args->xposLimit > 0 && x2 > args->xposLimit) {
            if (args->continueFrom_out) {
                if (lastWordEnd != args->text.start) {
                    *args->continueFrom_out = lastWordEnd;
                }
                else {
                    *args->continueFrom_out = currentPos; /* forced break */
                }
            }
            break;
        }
        const int yLineMax = ypos + d->height;
        SDL_Rect dst = { x1 + glyph->d[hoff].x,
                         ypos + glyph->font->baseline + glyph->d[hoff].y,
                         glyph->rect[hoff].size.x,
                         glyph->rect[hoff].size.y };
        if (glyph->font != d) {
            if (glyph->font->height > d->height) {
                /* Center-align vertically so the baseline isn't totally offset. */
                dst.y -= (glyph->font->height - d->height) / 2;
            }
        }
        /* Update the bounding box. */
        if (mode & visualFlag_RunMode) {
            if (isEmpty_Rect(bounds)) {
                bounds = init_Rect(dst.x, dst.y, dst.w, dst.h);
            }
            else {
                bounds = union_Rect(bounds, init_Rect(dst.x, dst.y, dst.w, dst.h));
            }
        }
        else {
            bounds.size.x = iMax(bounds.size.x, x2 - orig.x);
            bounds.size.y = iMax(bounds.size.y, ypos + glyph->font->height - orig.y);
        }
        /* Symbols and emojis are NOT monospaced, so must conform when the primary font
           is monospaced. Except with Japanese script, that's larger than the normal monospace. */
        const iBool useMonoAdvance =
            monoAdvance > 0 && !isJapanese_FontId(fontId_Text_(glyph->font));
        const float advance = (useMonoAdvance ? monoAdvance : glyph->advance);
        if (!isMeasuring_(mode)) {
            if (useMonoAdvance && dst.w > advance && glyph->font != d && !isEmoji) {
                /* Glyphs from a different font may need recentering to look better. */
                dst.x -= (dst.w - advance) / 2;
            }
            SDL_Rect src;
            memcpy(&src, &glyph->rect[hoff], sizeof(SDL_Rect));
            /* Clip the glyphs to the font's height. This is useful when the font's line spacing
               has been reduced or when the glyph is from a different font. */
            if (dst.y + dst.h > yLineMax) {
                const int over = dst.y + dst.h - yLineMax;
                src.h -= over;
                dst.h -= over;
            }
            if (dst.y < ypos) {
                const int over = ypos - dst.y;
                dst.y += over;
                dst.h -= over;
                src.y += over;
                src.h -= over;
            }
            SDL_RenderCopy(text_.render, text_.cache, &src, &dst);
        }
        xpos += advance;
        if (!isSpace_Char(ch)) {
            xposExtend += isEmoji ? glyph->advance : advance;
        }
        xposExtend = iMax(xposExtend, xpos);
        xposMax    = iMax(xposMax, xposExtend);
        if (args->continueFrom_out && ((mode & noWrapFlag_RunMode) || isWrapBoundary_(prevCh, ch))) {
            lastWordEnd = chPos;
        }
#if defined (LAGRANGE_ENABLE_KERNING)
        /* Check the next character. */
        if (!isMonospaced && glyph->font == d) {
            /* TODO: No need to decode the next char twice; check this on the next iteration. */
            const char *peek = chPos;
            const iChar next = nextChar_(&peek, args->text.end);
            if (enableKerning_Text && !d->manualKernOnly && next) {
                xpos += d->xScale * stbtt_GetGlyphKernAdvance(&d->font, glyph->glyphIndex, next);
            }
        }
#endif
        prevCh = ch;
        if (--maxLen == 0) {
            break;
        }
    }
    if (args->runAdvance_out) {
        *args->runAdvance_out = xposMax - orig.x;
    }
    return bounds;
}

int lineHeight_Text(int fontId) {
    return font_Text_(fontId)->height;
}

iInt2 measureRange_Text(int fontId, iRangecc text) {
    if (isEmpty_Range(&text)) {
        return init_I2(0, lineHeight_Text(fontId));
    }
    return run_Font_(font_Text_(fontId), &(iRunArgs){ .mode = measure_RunMode, .text = text }).size;
}

iRect visualBounds_Text(int fontId, iRangecc text) {
    return run_Font_(font_Text_(fontId),
                     &(iRunArgs){
                         .mode = measure_RunMode | visualFlag_RunMode,
                         .text = text,
                     });
}

iInt2 measure_Text(int fontId, const char *text) {
    return measureRange_Text(fontId, range_CStr(text));
}

static int runFlagsFromId_(enum iFontId fontId) {
    int runFlags = 0;
    if (fontId & alwaysVariableFlag_FontId) {
        runFlags |= alwaysVariableWidthFlag_RunMode;
    }
    return runFlags;
}

iInt2 advanceRange_Text(int fontId, iRangecc text) {
    int advance;
    const int height = run_Font_(font_Text_(fontId),
                                 &(iRunArgs){ .mode = measure_RunMode | runFlagsFromId_(fontId),
                                              .text = text,
                                              .runAdvance_out = &advance })
                           .size.y;
    return init_I2(advance, height);
}

iInt2 tryAdvance_Text(int fontId, iRangecc text, int width, const char **endPos) {
    int advance;
    const int height = run_Font_(font_Text_(fontId),
                                 &(iRunArgs){ .mode = measure_RunMode | runFlagsFromId_(fontId),
                                              .text = text,
                                              .xposLimit        = width,
                                              .continueFrom_out = endPos,
                                              .runAdvance_out   = &advance })
                           .size.y;
    return init_I2(advance, height);
}

iInt2 tryAdvanceNoWrap_Text(int fontId, iRangecc text, int width, const char **endPos) {
    int advance;
    const int height = run_Font_(font_Text_(fontId),
                                 &(iRunArgs){ .mode = measure_RunMode | noWrapFlag_RunMode |
                                                      runFlagsFromId_(fontId),
                                              .text             = text,
                                              .xposLimit        = width,
                                              .continueFrom_out = endPos,
                                              .runAdvance_out   = &advance })
                           .size.y;
    return init_I2(advance, height);
}

iInt2 advance_Text(int fontId, const char *text) {
    return advanceRange_Text(fontId, range_CStr(text));
}

iInt2 advanceN_Text(int fontId, const char *text, size_t n) {
    if (n == 0) {
        return init_I2(0, lineHeight_Text(fontId));
    }
    int advance;
    run_Font_(font_Text_(fontId),
              &(iRunArgs){ .mode           = measure_RunMode | runFlagsFromId_(fontId),
                           .text           = range_CStr(text),
                           .maxLen         = n,
                           .runAdvance_out = &advance });
    return init_I2(advance, lineHeight_Text(fontId));
}

static void drawBounded_Text_(int fontId, iInt2 pos, int xposBound, int color, iRangecc text) {
    iText *d = &text_;
    const iColor clr = get_Color(color & mask_ColorId);
    SDL_SetTextureColorMod(d->cache, clr.r, clr.g, clr.b);
    run_Font_(font_Text_(fontId),
              &(iRunArgs){ .mode = draw_RunMode |
                                   (color & permanent_ColorId ? permanentColorFlag_RunMode : 0) |
                                   runFlagsFromId_(fontId),
                           .text = text,
                           .pos  = pos,
                           .xposLayoutBound = xposBound });
}

static void draw_Text_(int fontId, iInt2 pos, int color, iRangecc text) {
    drawBounded_Text_(fontId, pos, 0, color, text);
}

void drawAlign_Text(int fontId, iInt2 pos, int color, enum iAlignment align, const char *text, ...) {
    iBlock chars;
    init_Block(&chars, 0); {
        va_list args;
        va_start(args, text);
        vprintf_Block(&chars, text, args);
        va_end(args);
    }
    if (align == center_Alignment) {
        pos.x -= measure_Text(fontId, cstr_Block(&chars)).x / 2;
    }
    else if (align == right_Alignment) {
        pos.x -= measure_Text(fontId, cstr_Block(&chars)).x;
    }
    draw_Text_(fontId, pos, color, range_Block(&chars));
    deinit_Block(&chars);
}

void draw_Text(int fontId, iInt2 pos, int color, const char *text, ...) {
    iBlock chars;
    init_Block(&chars, 0); {
        va_list args;
        va_start(args, text);
        vprintf_Block(&chars, text, args);
        va_end(args);
    }
    draw_Text_(fontId, pos, color, range_Block(&chars));
    deinit_Block(&chars);
}

void drawString_Text(int fontId, iInt2 pos, int color, const iString *text) {
    draw_Text_(fontId, pos, color, range_String(text));
}

void drawRange_Text(int fontId, iInt2 pos, int color, iRangecc text) {
    draw_Text_(fontId, pos, color, text);
}

iInt2 advanceWrapRange_Text(int fontId, int maxWidth, iRangecc text) {
    iInt2 size = zero_I2();
    const char *endp;
    while (!isEmpty_Range(&text)) {
        iInt2 line = tryAdvance_Text(fontId, text, maxWidth, &endp);
        text.start = endp;
        size.x = iMax(size.x, line.x);
        size.y += line.y;
    }
    return size;
}

void drawBoundRange_Text(int fontId, iInt2 pos, int boundWidth, int color, iRangecc text) {
    /* This function is used together with text that has already been wrapped, so we'll know
       the bound width but don't have to re-wrap the text. */
    drawBounded_Text_(fontId, pos, pos.x + boundWidth, color, text);
}

int drawWrapRange_Text(int fontId, iInt2 pos, int maxWidth, int color, iRangecc text) {
    const char *endp;
    while (!isEmpty_Range(&text)) {
        const iInt2 adv = tryAdvance_Text(fontId, text, maxWidth, &endp);
        drawRange_Text(fontId, pos, color, (iRangecc){ text.start, endp });
        text.start = endp;
        pos.y += adv.y;
    }
    return pos.y;
}

void drawCentered_Text(int fontId, iRect rect, iBool alignVisual, int color, const char *format, ...) {
    iBlock chars;
    init_Block(&chars, 0); {
        va_list args;
        va_start(args, format);
        vprintf_Block(&chars, format, args);
        va_end(args);
    }
    const iRangecc text       = range_Block(&chars);
    iRect          textBounds = alignVisual ? visualBounds_Text(fontId, text)
                                   : (iRect){ zero_I2(), advanceRange_Text(fontId, text) };
    textBounds.pos = sub_I2(mid_Rect(rect), mid_Rect(textBounds));
    draw_Text_(fontId, textBounds.pos, color, text);
    deinit_Block(&chars);
}

SDL_Texture *glyphCache_Text(void) {
    return text_.cache;
}

static void freeBitmap_(void *ptr) {
    stbtt_FreeBitmap(ptr, NULL);
}

iString *renderBlockChars_Text(const iBlock *fontData, int height, enum iTextBlockMode mode,
                               const iString *text) {
    iBeginCollect();
    stbtt_fontinfo font;
    iZap(font);
    stbtt_InitFont(&font, constData_Block(fontData), 0);
    int ascent;
    stbtt_GetFontVMetrics(&font, &ascent, NULL, NULL);
    iDeclareType(CharBuf);
    struct Impl_CharBuf {
        uint8_t *pixels;
        iInt2 size;
        int dy;
        int advance;
    };
    iArray *    chars     = collectNew_Array(sizeof(iCharBuf));
    int         pxRatio   = (mode == quadrants_TextBlockMode ? 2 : 1);
    int         pxHeight  = height * pxRatio;
    const float scale     = stbtt_ScaleForPixelHeight(&font, pxHeight);
    const float xScale    = scale * 2; /* character aspect ratio */
    const int   baseline  = ascent * scale;
    int         width     = 0;
    size_t      strRemain = length_String(text);
    iConstForEach(String, i, text) {
        if (!strRemain) break;
        if (isVariationSelector_Char(i.value) || isDefaultIgnorable_Char(i.value)) {
            strRemain--;
            continue;
        }
        iCharBuf buf;
        buf.pixels = stbtt_GetCodepointBitmap(
            &font, xScale, scale, i.value, &buf.size.x, &buf.size.y, 0, &buf.dy);
        stbtt_GetCodepointHMetrics(&font, i.value, &buf.advance, NULL);
        buf.advance *= xScale;
        if (!isSpace_Char(i.value)) {
            if (mode == quadrants_TextBlockMode) {
                buf.advance = (buf.size.x - 1) / 2 * 2 + 2;
            }
            else {
                buf.advance = buf.size.x + 1;
            }
        }
        pushBack_Array(chars, &buf);
        collect_Garbage(buf.pixels, freeBitmap_);
        width += buf.advance;
        strRemain--;
    }
    const size_t len = (mode == quadrants_TextBlockMode ? height * ((width + 1) / 2 + 1)
                                                        : (height * (width + 1)));
    iChar *outBuf = iCollectMem(malloc(sizeof(iChar) * len));
    for (size_t i = 0; i < len; ++i) {
        outBuf[i] = 0x20;
    }
    iChar *outPos = outBuf;
    for (int y = 0; y < pxHeight; y += pxRatio) {
        const iCharBuf *ch = constData_Array(chars);
        int lx = 0;
        for (int x = 0; x < width; x += pxRatio, lx += pxRatio) {
            if (lx >= ch->advance) {
                ch++;
                lx = 0;
            }
            const int ly = y - baseline - ch->dy;
            if (mode == quadrants_TextBlockMode) {
                #define checkPixel_(offx, offy) \
                    (lx + offx < ch->size.x && ly + offy < ch->size.y && ly + offy >= 0 ? \
                        ch->pixels[(lx + offx) + (ly + offy) * ch->size.x] > 155 \
                        : iFalse)
                const int mask = (checkPixel_(0, 0) ? 1 : 0) |
                                 (checkPixel_(1, 0) ? 2 : 0) |
                                 (checkPixel_(0, 1) ? 4 : 0) |
                                 (checkPixel_(1, 1) ? 8 : 0);
                #undef checkPixel_
                static const iChar blocks[16] = { 0x0020, 0x2598, 0x259D, 0x2580, 0x2596, 0x258C,
                                                  0x259E, 0x259B, 0x2597, 0x259A, 0x2590, 0x259C,
                                                  0x2584, 0x2599, 0x259F, 0x2588 };
                *outPos++ = blocks[mask];
            }
            else {
                static const iChar shades[5] = { 0x0020, 0x2591, 0x2592, 0x2593, 0x2588 };
                *outPos++ = shades[lx < ch->size.x && ly < ch->size.y && ly >= 0 ?
                                   ch->pixels[lx + ly * ch->size.x] * 5 / 256 : 0];
            }
        }
        *outPos++ = '\n';
    }
    /* We could compose the lines separately, but we'd still need to convert them to Strings
       individually to trim them. */
    iStringList *lines = split_String(collect_String(newUnicodeN_String(outBuf, len)), "\n");
    while (!isEmpty_StringList(lines) &&
           isEmpty_String(collect_String(trimmed_String(at_StringList(lines, 0))))) {
        popFront_StringList(lines);
    }
    while (!isEmpty_StringList(lines) && isEmpty_String(collect_String(trimmed_String(
                                             at_StringList(lines, size_StringList(lines) - 1))))) {
        popBack_StringList(lines);
    }
    iEndCollect();
    return joinCStr_StringList(iClob(lines), "\n");
}

/*-----------------------------------------------------------------------------------------------*/

iDefineTypeConstructionArgs(TextBuf, (int font, const char *text), font, text)

void init_TextBuf(iTextBuf *d, int font, const char *text) {
    SDL_Renderer *render = text_.render;
    d->size    = advance_Text(font, text);
    d->texture = SDL_CreateTexture(render,
                                   SDL_PIXELFORMAT_RGBA4444,
                                   SDL_TEXTUREACCESS_STATIC | SDL_TEXTUREACCESS_TARGET,
                                   d->size.x,
                                   d->size.y);
    SDL_Texture *oldTarget = SDL_GetRenderTarget(render);
    SDL_SetRenderTarget(render, d->texture);
    SDL_SetTextureBlendMode(text_.cache, SDL_BLENDMODE_NONE); /* blended when TextBuf is drawn */
    SDL_SetRenderDrawColor(text_.render, 255, 255, 255, 0);
    SDL_RenderClear(text_.render);
    draw_Text_(font, zero_I2(), white_ColorId, range_CStr(text));
    SDL_SetTextureBlendMode(text_.cache, SDL_BLENDMODE_BLEND);
    SDL_SetRenderTarget(render, oldTarget);
    SDL_SetTextureBlendMode(d->texture, SDL_BLENDMODE_BLEND);
}

void deinit_TextBuf(iTextBuf *d) {
    SDL_DestroyTexture(d->texture);
}

void draw_TextBuf(const iTextBuf *d, iInt2 pos, int color) {
    const iColor clr = get_Color(color);
    SDL_SetTextureColorMod(d->texture, clr.r, clr.g, clr.b);
    SDL_RenderCopy(text_.render,
                   d->texture,
                   &(SDL_Rect){ 0, 0, d->size.x, d->size.y },
                   &(SDL_Rect){ pos.x, pos.y, d->size.x, d->size.y });
}<|MERGE_RESOLUTION|>--- conflicted
+++ resolved
@@ -83,27 +83,11 @@
     iUnused(d);
 }
 
-<<<<<<< HEAD
 #if 0
-=======
->>>>>>> 21c7fea1
 static iChar codepoint_Glyph_(const iGlyph *d) {
     return d->node.key;
 }
 #endif
-
-iLocalDef iBool isRasterized_Glyph_(const iGlyph *d, int hoff) {
-    return (d->flags & (rasterized0_GlyphFlag << hoff)) != 0;
-}
-
-iLocalDef iBool isFullyRasterized_Glyph_(const iGlyph *d) {
-    return (d->flags & (rasterized0_GlyphFlag | rasterized1_GlyphFlag)) ==
-           (rasterized0_GlyphFlag | rasterized1_GlyphFlag);
-}
-
-iLocalDef void setRasterized_Glyph_(iGlyph *d, int hoff) {
-    d->flags |= rasterized0_GlyphFlag << hoff;
-}
 
 iLocalDef iBool isRasterized_Glyph_(const iGlyph *d, int hoff) {
     return (d->flags & (rasterized0_GlyphFlag << hoff)) != 0;
