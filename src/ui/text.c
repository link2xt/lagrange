/* Copyright 2020 Jaakko Keränen <jaakko.keranen@iki.fi>

Redistribution and use in source and binary forms, with or without
modification, are permitted provided that the following conditions are met:

1. Redistributions of source code must retain the above copyright notice, this
   list of conditions and the following disclaimer.
2. Redistributions in binary form must reproduce the above copyright notice,
   this list of conditions and the following disclaimer in the documentation
   and/or other materials provided with the distribution.

THIS SOFTWARE IS PROVIDED BY THE COPYRIGHT HOLDERS AND CONTRIBUTORS "AS IS" AND
ANY EXPRESS OR IMPLIED WARRANTIES, INCLUDING, BUT NOT LIMITED TO, THE IMPLIED
WARRANTIES OF MERCHANTABILITY AND FITNESS FOR A PARTICULAR PURPOSE ARE
DISCLAIMED. IN NO EVENT SHALL THE COPYRIGHT OWNER OR CONTRIBUTORS BE LIABLE FOR
ANY DIRECT, INDIRECT, INCIDENTAL, SPECIAL, EXEMPLARY, OR CONSEQUENTIAL DAMAGES
(INCLUDING, BUT NOT LIMITED TO, PROCUREMENT OF SUBSTITUTE GOODS OR SERVICES;
LOSS OF USE, DATA, OR PROFITS; OR BUSINESS INTERRUPTION) HOWEVER CAUSED AND ON
ANY THEORY OF LIABILITY, WHETHER IN CONTRACT, STRICT LIABILITY, OR TORT
(INCLUDING NEGLIGENCE OR OTHERWISE) ARISING IN ANY WAY OUT OF THE USE OF THIS
SOFTWARE, EVEN IF ADVISED OF THE POSSIBILITY OF SUCH DAMAGE. */

#include "text.h"
#include "color.h"
#include "metrics.h"
#include "embedded.h"
#include "window.h"
#include "paint.h"
#include "app.h"

#define STB_TRUETYPE_IMPLEMENTATION
#include "../stb_truetype.h"

#include <the_Foundation/array.h>
#include <the_Foundation/file.h>
#include <the_Foundation/fileinfo.h>
#include <the_Foundation/hash.h>
#include <the_Foundation/math.h>
#include <the_Foundation/stringlist.h>
#include <the_Foundation/regexp.h>
#include <the_Foundation/path.h>
#include <the_Foundation/ptrset.h>
#include <the_Foundation/vec2.h>

#include <SDL_surface.h>
#include <SDL_hints.h>
#include <SDL_version.h>
#include <stdarg.h>

#if defined (LAGRANGE_ENABLE_HARFBUZZ)
#   include <hb.h>
#endif

#if defined (LAGRANGE_ENABLE_FRIBIDI)
#   include <fribidi/fribidi.h>
#endif

#if SDL_VERSION_ATLEAST(2, 0, 10)
#   define LAGRANGE_RASTER_DEPTH    8
#   define LAGRANGE_RASTER_FORMAT   SDL_PIXELFORMAT_INDEX8
#else
#   define LAGRANGE_RASTER_DEPTH    32
#   define LAGRANGE_RASTER_FORMAT   SDL_PIXELFORMAT_RGBA8888
#endif

iDeclareType(Font)
iDeclareType(Glyph)
iDeclareTypeConstructionArgs(Glyph, iChar ch)

static const float contentScale_Text_ = 1.3f;

int gap_Text;                           /* cf. gap_UI in metrics.h */
int enableHalfPixelGlyphs_Text = iTrue; /* debug setting */
int enableKerning_Text         = iTrue; /* looking up kern pairs is slow */

enum iGlyphFlag {
    rasterized0_GlyphFlag = iBit(1),    /* zero offset */
    rasterized1_GlyphFlag = iBit(2),    /* half-pixel offset */
};

struct Impl_Glyph {
    iHashNode node;
    int flags;
    iFont *font; /* may come from symbols/emoji */
    iRect rect[2]; /* zero and half pixel offset */
    iInt2 d[2];
    float advance; /* scaled */
};

void init_Glyph(iGlyph *d, uint32_t glyphIndex) {
    d->node.key   = glyphIndex;
    d->flags      = 0;
    d->font       = NULL;
    d->rect[0]    = zero_Rect();
    d->rect[1]    = zero_Rect();
    d->advance    = 0.0f;
}

void deinit_Glyph(iGlyph *d) {
    iUnused(d);
}

static uint32_t index_Glyph_(const iGlyph *d) {
    return d->node.key;
}

iLocalDef iBool isRasterized_Glyph_(const iGlyph *d, int hoff) {
    return (d->flags & (rasterized0_GlyphFlag << hoff)) != 0;
}

iLocalDef iBool isFullyRasterized_Glyph_(const iGlyph *d) {
    return (d->flags & (rasterized0_GlyphFlag | rasterized1_GlyphFlag)) ==
           (rasterized0_GlyphFlag | rasterized1_GlyphFlag);
}

iLocalDef void setRasterized_Glyph_(iGlyph *d, int hoff) {
    d->flags |= rasterized0_GlyphFlag << hoff;
}

iDefineTypeConstructionArgs(Glyph, (iChar ch), ch)

/*-----------------------------------------------------------------------------------------------*/

static iGlyph *glyph_Font_(iFont *d, iChar ch);

iDeclareType(GlyphTable)

struct Impl_GlyphTable {
    iHash          glyphs; /* key is glyph index in the font */
    /* TODO: `glyphs` does not need to be a Hash.
       We could lazily allocate an array with glyphCount elements instead. */
    uint32_t       indexTable[128 - 32]; /* quick ASCII lookup */
};

static void clearGlyphs_GlyphTable_(iGlyphTable *d) {
    if (d) {
        iForEach(Hash, i, &d->glyphs) {
            delete_Glyph((iGlyph *) i.value);
        }
        clear_Hash(&d->glyphs);
    }
}

static void init_GlyphTable(iGlyphTable *d) {
    init_Hash(&d->glyphs);
    memset(d->indexTable, 0xff, sizeof(d->indexTable));
}

static void deinit_GlyphTable(iGlyphTable *d) {
    clearGlyphs_GlyphTable_(d);
    deinit_Hash(&d->glyphs);
}

iDefineTypeConstruction(GlyphTable)

struct Impl_Font {
    const iFontSpec *fontSpec;
    const iFontFile *fontFile;
    int              height;
    int              baseline;
    int              vertOffset; /* offset due to glyph scaling */
    float            xScale, yScale;
    float            emAdvance;
    iGlyphTable *    table;
};

iLocalDef iBool isMonospaced_Font(const iFont *d) {
    return (d->fontSpec->flags & monospace_FontSpecFlag) != 0;
}

static iFont *font_Text_(enum iFontId id);

static void init_Font(iFont *d, const iFontSpec *fontSpec, const iFontFile *fontFile,
                      enum iFontSize sizeId, float height) {
    const int scaleType = scaleType_FontSpec(sizeId);
    d->fontSpec = fontSpec;
    d->fontFile = fontFile;
    /* TODO: Nunito kerning fixes need to be a font parameter of its own. */
#if 0
    d->data = NULL;
    d->family = undefined_TextFont;
    /* Note: We only use `family` currently for applying a kerning fix to Nunito. */
    if (data == &fontNunitoRegular_Embedded ||
        data == &fontNunitoBold_Embedded ||
        data == &fontNunitoExtraBold_Embedded ||
        //data == &fontNunitoLightItalic_Embedded ||
        data == &fontNunitoExtraLight_Embedded) {
        d->family = nunito_TextFont;
    }
    else if (//data == &fontScheherazadeNewRegular_Embedded) {
             data == &fontNotoSansArabicUIRegular_Embedded) {
        d->family = arabic_TextFont;
    }
    else if (data == &fontNotoSansSymbolsRegular_Embedded ||
             data == &fontNotoSansSymbols2Regular_Embedded ||
             data == &fontNotoEmojiRegular_Embedded ||
             data == &fontSmolEmojiRegular_Embedded) {
        d->family = emojiAndSymbols_TextFont;
    }
#endif
    d->height = (int) (height * fontSpec->heightScale[scaleType]);
    const float glyphScale = fontSpec->glyphScale[scaleType];
    d->xScale = d->yScale = scaleForPixelHeight_FontFile(fontFile, d->height) * glyphScale;
    if (isMonospaced_Font(d)) {
        /* It is important that monospaced fonts align 1:1 with the pixel grid so that
           box-drawing characters don't have partially occupied edge pixels, leading to seams
           between adjacent glyphs. */
        const float advance = (float) fontFile->emAdvance * d->xScale;
        if (advance > 4) { /* not too tiny */
            d->xScale *= floorf(advance) / advance;
        }
    }
<<<<<<< HEAD
    d->emAdvance  = emAdv * d->xScale;
    d->baseline   = ascent * d->yScale;
    d->vertOffset = height * (1.0f - scale) / 2;
    /* Custom tweaks. */
    if (data == &fontNotoSansSymbolsRegular_Embedded) {
        d->vertOffset *= 1.2f; 
    }
    else if (data == &fontNotoSansSymbols2Regular_Embedded) {
        d->vertOffset /= 2; 
    }
    else if (data == &fontNotoEmojiRegular_Embedded) {
        //d->vertOffset -= height / 30;
    }
    d->sizeId = sizeId;
    memset(d->indexTable, 0xff, sizeof(d->indexTable));
#if defined(LAGRANGE_ENABLE_HARFBUZZ)
    /* HarfBuzz will read the font data. */ {
        d->hbBlob = hb_blob_create(constData_Block(data), size_Block(data),
                                   HB_MEMORY_MODE_READONLY, NULL, NULL);
        d->hbFace = hb_face_create(d->hbBlob, 0);
        d->hbMainFont = hb_font_create(d->hbFace);
#if 0
        /* TODO: The custom kerning function doesn't get called?
           Maybe HarfBuzz needs FreeType to do kerning? */
        if (d->family == nunito_TextFont) {
            /* Customize the kerning of Nunito. */
            d->hbFont = hb_font_create_sub_font(d->hbMainFont);
            hb_font_funcs_t *ffs = hb_font_funcs_create();
            hb_font_funcs_set_glyph_h_kerning_func(ffs, hbGlyphHKernForNunito_, d, NULL);
            hb_font_set_funcs(d->hbFont, ffs, NULL, NULL);
            hb_font_funcs_destroy(ffs);
        }
        else
#endif
        {
            d->hbFont = hb_font_reference(d->hbMainFont);
        }
    }
#endif
}

static void clearGlyphs_Font_(iFont *d) {
    iForEach(Hash, i, &d->glyphs) {
        delete_Glyph((iGlyph *) i.value);
    }
    clear_Hash(&d->glyphs);
=======
    d->emAdvance  = fontFile->emAdvance * d->xScale;
    d->baseline   = fontFile->ascent * d->yScale;
    d->vertOffset = d->height * (1.0f - glyphScale) / 2 * fontSpec->vertOffsetScale[scaleType];
    d->table = NULL;
>>>>>>> c37cefe8
}

static void deinit_Font(iFont *d) {
    delete_GlyphTable(d->table);
}

static uint32_t glyphIndex_Font_(iFont *d, iChar ch) {
    /* TODO: Add a small cache of ~5 most recently found indices. */
    const size_t entry = ch - 32;
    if (!d->table) {
        d->table = new_GlyphTable();
    }
    iGlyphTable *table = d->table;
    if (entry < iElemCount(table->indexTable)) {
        if (table->indexTable[entry] == ~0u) {
            table->indexTable[entry] = findGlyphIndex_FontFile(d->fontFile, ch);
        }
        return table->indexTable[entry];
    }
    return findGlyphIndex_FontFile(d->fontFile, ch);
}

/*----------------------------------------------------------------------------------------------*/

iDeclareType(Text)
iDeclareType(CacheRow)

struct Impl_CacheRow {
    int   height;
    iInt2 pos;
};

struct Impl_Text {
//    enum iTextFont contentFont;
//    enum iTextFont headingFont;
    float          contentFontSize;
    iArray         fonts; /* fonts currently selected for use (incl. all styles/sizes) */
    int            overrideFontId; /* always checked for glyphs first, regardless of which font is used */
    SDL_Renderer * render;
    SDL_Texture *  cache;
    iInt2          cacheSize;
    int            cacheRowAllocStep;
    int            cacheBottom;
    iArray         cacheRows;
    SDL_Palette *  grayscale;
    SDL_Palette *  blackAndWhite; /* unsmoothed glyph palette */
    iRegExp *      ansiEscape;
    int            ansiFlags;
    int            baseFontId; /* base attributes (for restoring via escapes) */
    int            baseColorId;
    iBool          missingGlyphs; /* true if a glyph couldn't be found */
};

iDefineTypeConstructionArgs(Text, (SDL_Renderer *render), render)

static iText  *activeText_;

static void setupFontVariants_Text_(iText *d, const iFontSpec *spec, int baseId) {
#if defined (iPlatformMobile)
    const float uiSize = fontSize_UI * 1.1f;
#else
    const float uiSize = fontSize_UI;
#endif
    const float textSize = fontSize_UI * d->contentFontSize;
//    const float monoSize      = textSize * 0.71f;
//    const float smallMonoSize = monoSize * 0.8f;
    if (spec->flags & override_FontSpecFlag && d->overrideFontId < 0) {
        /* This is the highest priority override font. */
        d->overrideFontId = baseId;
    }
    for (enum iFontStyle style = 0; style < max_FontStyle; style++) {
        for (enum iFontSize sizeId = 0; sizeId < max_FontSize; sizeId++) {
            init_Font(font_Text_(FONT_ID(baseId, style, sizeId)),
                      spec,
                      spec->styles[style],
                      sizeId,
                      (sizeId < contentRegular_FontSize ? uiSize : textSize) *
                          scale_FontSize(sizeId));
        }
    }
}

iLocalDef iFont *font_Text_(enum iFontId id) {
    return at_Array(&activeText_->fonts, id & mask_FontId);
}

static enum iFontId fontId_Text_(const iFont *font) {
    return (enum iFontId) (font - (const iFont *) constData_Array(&activeText_->fonts));
}

iLocalDef enum iFontSize sizeId_Text_(const iFont *d) {
    return fontId_Text_(d) % max_FontSize;
}

iLocalDef enum iFontStyle styleId_Text_(const iFont *d) {
    return (fontId_Text_(d) / max_FontSize) % max_FontStyle;
}

static const iFontSpec *tryFindSpec_(enum iPrefsString ps, const char *fallback) {
    const iFontSpec *spec = findSpec_Fonts(cstr_String(&prefs_App()->strings[ps]));
    return spec ? spec : findSpec_Fonts(fallback);
}

static void initFonts_Text_(iText *d) {
    /* The `fonts` array has precomputed scaling factors and other parameters in all sizes
       and styles for each available font. Indices to `fonts` act as font runtime IDs. */
    /* First the mandatory fonts. */
    d->overrideFontId = -1;
    resize_Array(&d->fonts, auxiliary_FontId); /* room for the built-ins */
    setupFontVariants_Text_(d, tryFindSpec_(uiFont_PrefsString, "default"), default_FontId);
    setupFontVariants_Text_(d, tryFindSpec_(monospaceFont_PrefsString, "iosevka"), monospace_FontId);
    setupFontVariants_Text_(d, tryFindSpec_(headingFont_PrefsString, "default"), documentHeading_FontId);
    setupFontVariants_Text_(d, tryFindSpec_(bodyFont_PrefsString, "default"), documentBody_FontId);
    setupFontVariants_Text_(d, tryFindSpec_(monospaceDocumentFont_PrefsString, "iosevka-body"), documentMonospace_FontId);
    /* Check if there are auxiliary fonts available and set those up, too. */
    iConstForEach(PtrArray, s, listSpecsByPriority_Fonts()) {
        const iFontSpec *spec = s.ptr;
        if (spec->flags & (auxiliary_FontSpecFlag | user_FontSpecFlag)) {
            const int fontId = size_Array(&d->fonts);
            resize_Array(&d->fonts, fontId + maxVariants_Fonts);
            setupFontVariants_Text_(d, spec, fontId);
        }
    }
#if !defined (NDEBUG)
    printf("[Text] %zu fonts ready\n", size_Array(&d->fonts));
#endif
    gap_Text = iRound(gap_UI * d->contentFontSize);
}

static void deinitFonts_Text_(iText *d) {
    iForEach(Array, i, &d->fonts) {
        deinit_Font(i.value);
    }
    clear_Array(&d->fonts);
}

static int maxGlyphHeight_Text_(const iText *d) {
    /* Huge size is 2 * contentFontSize. */
    return 4 * d->contentFontSize * fontSize_UI;
}

static void initCache_Text_(iText *d) {
    init_Array(&d->cacheRows, sizeof(iCacheRow));
    const int textSize = d->contentFontSize * fontSize_UI;
    iAssert(textSize > 0);
    const iInt2 cacheDims = init_I2(16, 40);
    d->cacheSize = mul_I2(cacheDims, init1_I2(iMax(textSize, fontSize_UI)));
    SDL_RendererInfo renderInfo;
    SDL_GetRendererInfo(d->render, &renderInfo);
    if (renderInfo.max_texture_height > 0 && d->cacheSize.y > renderInfo.max_texture_height) {
        d->cacheSize.y = renderInfo.max_texture_height;
        d->cacheSize.x = renderInfo.max_texture_width;
    }
    d->cacheRowAllocStep = iMax(2, textSize / 6);
    /* Allocate initial (empty) rows. These will be assigned actual locations in the cache
       once at least one glyph is stored. */
    for (int h = d->cacheRowAllocStep;
         h <= 5 * textSize + d->cacheRowAllocStep;
         h += d->cacheRowAllocStep) {
        pushBack_Array(&d->cacheRows, &(iCacheRow){ .height = 0 });
    }
    d->cacheBottom = 0;
    SDL_SetHint(SDL_HINT_RENDER_SCALE_QUALITY, "0");
    d->cache = SDL_CreateTexture(d->render,
                                 SDL_PIXELFORMAT_RGBA4444,
                                 SDL_TEXTUREACCESS_STATIC | SDL_TEXTUREACCESS_TARGET,
                                 d->cacheSize.x,
                                 d->cacheSize.y);
    SDL_SetTextureBlendMode(d->cache, SDL_BLENDMODE_BLEND);
}

static void deinitCache_Text_(iText *d) {
    deinit_Array(&d->cacheRows);
    SDL_DestroyTexture(d->cache);
}

#if 0
void loadUserFonts_Text(void) {
    if (userFont_) {
        delete_Block(userFont_);
        userFont_ = NULL;
    }
    /* Load the system font. */
    const iPrefs *prefs = prefs_App();
    if (!isEmpty_String(&prefs->symbolFontPath)) {
        iFile *f = new_File(&prefs->symbolFontPath);
        if (open_File(f, readOnly_FileMode)) {
            userFont_ = readAll_File(f);
        }
        else {
            fprintf(stderr, "[Text] failed to open: %s\n", cstr_String(&prefs->symbolFontPath));
        }
        iRelease(f);
    }
}
#endif

void init_Text(iText *d, SDL_Renderer *render) {
    iText *oldActive = activeText_;
    activeText_ = d;
    init_Array(&d->fonts, sizeof(iFont));
    d->contentFontSize = contentScale_Text_;
    d->ansiEscape      = new_RegExp("[[()]([0-9;AB]*?)m", 0);
    d->baseFontId      = -1;
    d->baseColorId     = -1;
    d->render          = render;
    /* A grayscale palette for rasterized glyphs. */ {
        SDL_Color colors[256];
        for (int i = 0; i < 256; ++i) {
            colors[i] = (SDL_Color){ 255, 255, 255, i };
        }
        d->grayscale = SDL_AllocPalette(256);
        SDL_SetPaletteColors(d->grayscale, colors, 0, 256);
    }
    /* Black-and-white palette for unsmoothed glyphs. */ {
        SDL_Color colors[256];
        for (int i = 0; i < 256; ++i) {
            colors[i] = (SDL_Color){ 255, 255, 255, i < 100 ? 0 : 255 };
        }
        d->blackAndWhite = SDL_AllocPalette(256);
        SDL_SetPaletteColors(d->blackAndWhite, colors, 0, 256);        
    }
    initCache_Text_(d);
    initFonts_Text_(d);
    activeText_ = oldActive;
}

void deinit_Text(iText *d) {
    SDL_FreePalette(d->blackAndWhite);
    SDL_FreePalette(d->grayscale);
    deinitFonts_Text_(d);
    deinitCache_Text_(d);
    d->render = NULL;
    iRelease(d->ansiEscape);
    deinit_Array(&d->fonts);
}

void setCurrent_Text(iText *d) {
    activeText_ = d;
}

void setOpacity_Text(float opacity) {
    SDL_SetTextureAlphaMod(activeText_->cache, iClamp(opacity, 0.0f, 1.0f) * 255 + 0.5f);
}

void setBaseAttributes_Text(int fontId, int colorId) {
    activeText_->baseFontId  = fontId;
    activeText_->baseColorId = colorId;
}

void setAnsiFlags_Text(int ansiFlags) {
    activeText_->ansiFlags = ansiFlags;
}

void setDocumentFontSize_Text(iText *d, float fontSizeFactor) {
    fontSizeFactor *= contentScale_Text_;
    iAssert(fontSizeFactor > 0);
    if (iAbs(d->contentFontSize - fontSizeFactor) > 0.001f) {
        d->contentFontSize = fontSizeFactor;
        resetFonts_Text(d);
    }
}

static void resetCache_Text_(iText *d) {
    deinitCache_Text_(d);
    iForEach(Array, i, &d->fonts) {
        clearGlyphs_GlyphTable_(((iFont *) i.value)->table);
    }
    initCache_Text_(d);
}

void resetFonts_Text(iText *d) {
    deinitFonts_Text_(d);
    deinitCache_Text_(d);
    initCache_Text_(d);
    initFonts_Text_(d);
}

static SDL_Palette *glyphPalette_(void) {
    return prefs_App()->fontSmoothing ? activeText_->grayscale : activeText_->blackAndWhite;
}

static SDL_Surface *rasterizeGlyph_Font_(const iFont *d, uint32_t glyphIndex, float xShift) {
    int w, h;
    uint8_t *bmp = rasterizeGlyph_FontFile(d->fontFile, d->xScale, d->yScale, xShift, glyphIndex,
                                           &w, &h);
    SDL_Surface *surface8 =
        SDL_CreateRGBSurfaceWithFormatFrom(bmp, w, h, 8, w, SDL_PIXELFORMAT_INDEX8);
    SDL_SetSurfaceBlendMode(surface8, SDL_BLENDMODE_NONE);
    SDL_SetSurfacePalette(surface8, glyphPalette_());
#if LAGRANGE_RASTER_DEPTH != 8
    /* Convert to the cache format. */
    SDL_Surface *surf = SDL_ConvertSurfaceFormat(surface8, LAGRANGE_RASTER_FORMAT, 0);
    SDL_SetSurfaceBlendMode(surf, SDL_BLENDMODE_NONE);
    free(bmp);
    SDL_FreeSurface(surface8);
    return surf;
#else
    return surface8;
#endif
}

iLocalDef iCacheRow *cacheRow_Text_(iText *d, int height) {
    return at_Array(&d->cacheRows, (height - 1) / d->cacheRowAllocStep);
}

static iInt2 assignCachePos_Text_(iText *d, iInt2 size) {
    iCacheRow *cur = cacheRow_Text_(d, size.y);
    if (cur->height == 0) {
        /* Begin a new row height. */
        cur->height = (1 + (size.y - 1) / d->cacheRowAllocStep) * d->cacheRowAllocStep;
        cur->pos.y = d->cacheBottom;
        d->cacheBottom = cur->pos.y + cur->height;
    }
    iAssert(cur->height >= size.y);
    /* TODO: Automatically enlarge the cache if running out of space?
       Maybe make it paged, but beware of texture swapping too often inside a text string. */
    if (cur->pos.x + size.x > d->cacheSize.x) {
        /* Does not fit on this row, advance to a new location in the cache. */
        cur->pos.y = d->cacheBottom;
        cur->pos.x = 0;
        d->cacheBottom += cur->height;
        iAssert(d->cacheBottom <= d->cacheSize.y);
    }
    const iInt2 assigned = cur->pos;
    cur->pos.x += size.x;
    return assigned;
}

static void allocate_Font_(iFont *d, iGlyph *glyph, int hoff) {
    iRect *glRect = &glyph->rect[hoff];
    int    x0, y0, x1, y1;
    measureGlyph_FontFile(d->fontFile, index_Glyph_(glyph), d->xScale, d->yScale, hoff * 0.5f,
                          &x0, &y0, &x1, &y1);
    glRect->size = init_I2(x1 - x0, y1 - y0);
    /* Determine placement in the glyph cache texture, advancing in rows. */
    glRect->pos    = assignCachePos_Text_(activeText_, glRect->size);
    glyph->d[hoff] = init_I2(x0, y0);
    glyph->d[hoff].y += d->vertOffset;
    if (hoff == 0) { /* hoff==1 uses same metrics as `glyph` */
        int adv;
        stbtt_GetGlyphHMetrics(&d->fontFile->stbInfo, index_Glyph_(glyph), &adv, NULL);
        glyph->advance = d->xScale * adv;
    }
}

iLocalDef iFont *characterFont_Font_(iFont *d, iChar ch, uint32_t *glyphIndex) {
    if (isVariationSelector_Char(ch)) {
        return d;
    }
    const enum iFontStyle styleId = styleId_Text_(d);
    const enum iFontSize  sizeId  = sizeId_Text_(d);
    iFont *overrideFont = NULL;
    if (ch != 0x20 && activeText_->overrideFontId >= 0) {
        /* Override font is checked first. */
        overrideFont = font_Text_(FONT_ID(activeText_->overrideFontId, styleId, sizeId));
        if (overrideFont != d && (*glyphIndex = glyphIndex_Font_(overrideFont, ch)) != 0) {
            return overrideFont;
        }
    }
#if 0
    /* TODO: Put arrows in Smol Emoji. */
    /* Manual exceptions. */ {
        if (ch >= 0x2190 && ch <= 0x2193 /* arrows */) {
            d = font_Text_(iosevka_FontId + d->sizeId);
            *glyphIndex = glyphIndex_Font_(d, ch);
            return d;
        }
    }
#endif
    /* The font's own version of the glyph. */
    if ((*glyphIndex = glyphIndex_Font_(d, ch)) != 0) {
        return d;
    }
    /* As a fallback, check all other available fonts of this size. */
    for (int aux = 0; aux < 2; aux++) {
        for (iFont *font = font_Text_(FONT_ID(0, styleId, sizeId));
             font < (iFont *) end_Array(&activeText_->fonts);
             font += maxVariants_Fonts) {
            const iBool isAuxiliary = (font->fontSpec->flags & auxiliary_FontSpecFlag) ? 1 : 0;
            if (aux == isAuxiliary) {
                /* First try auxiliary fonts, then other remaining fonts. */
                continue;
            }
            if (font == d || font == overrideFont) {
                continue; /* already checked this one */
            }
            if ((*glyphIndex = glyphIndex_Font_(font, ch)) != 0) {
//                printf("using %s[%f] for %lc (%x) => %d\n",
//                       cstr_String(&font->fontSpec->name), font->fontSpec->scaling,
//                       (int) ch, ch, glyphIndex_Font_(font, ch));
                return font;
            }
        }
    }
#if 0
    const int fallbacks[] = {
        notoEmoji_FontId,
        symbols2_FontId,
        symbols_FontId
    };
    /* First fallback is Smol Emoji. */
    if (ch != 0x20) {
    iForIndices(i, fallbacks) {
        iFont *fallback = font_Text_(fallbacks[i] + d->sizeId);
        if (fallback != d && (*glyphIndex = glyphIndex_Font_(fallback, ch)) != 0) {
            return fallback;
            }
        }
    }
    /* Try Simplified Chinese. */
    if (ch >= 0x2e80) {
        iFont *sc = font_Text_(chineseSimplified_FontId + d->sizeId);
        if (sc != d && (*glyphIndex = glyphIndex_Font_(sc, ch)) != 0) {
            return sc;
        }
    }
    /* Could be Korean. */
    if (ch >= 0x3000) {
        iFont *korean = font_Text_(korean_FontId + d->sizeId);
        if (korean != d && (*glyphIndex = glyphIndex_Font_(korean, ch)) != 0) {
            return korean;
        }
    }
    /* Japanese perhaps? */
    if (ch > 0x3040) {
        iFont *japanese = font_Text_(japanese_FontId + d->sizeId);
        if (japanese != d && (*glyphIndex = glyphIndex_Font_(japanese, ch)) != 0) {
            return japanese;
        }
    }
    /* Maybe Arabic. */
    if (ch >= 0x600) {
        iFont *arabic = font_Text_(arabic_FontId + d->sizeId);
        if (arabic != d && (*glyphIndex = glyphIndex_Font_(arabic, ch)) != 0) {
            return arabic;
        }
    }
#if defined (iPlatformApple)
    /* White up arrow is used for the Shift key on macOS. Symbola's glyph is not a great
       match to the other text, so use the UI font instead. */
    if ((ch == 0x2318 || ch == 0x21e7) && d == font_Text_(regular_FontId)) {
        *glyphIndex = glyphIndex_Font_(d = font_Text_(defaultContentRegular_FontId), ch);
        return d;
    }
#endif
    /* User's symbols font. */ {
        iFont *sys = font_Text_(userSymbols_FontId + d->sizeId);
        if (sys != d && (*glyphIndex = glyphIndex_Font_(sys, ch)) != 0) {
            return sys;
        }
    }
    /* Final fallback. */
    iFont *font = font_Text_(iosevka_FontId + d->sizeId);
    if (d != font) {
        *glyphIndex = glyphIndex_Font_(font, ch);
    }
#endif // 0
    if (!*glyphIndex) {
        activeText_->missingGlyphs = iTrue;
        fprintf(stderr, "failed to find %08x (%lc)\n", ch, (int)ch); fflush(stderr);
    }
    return d;
}

static iGlyph *glyphByIndex_Font_(iFont *d, uint32_t glyphIndex) {
    iAssert(d->table);
    iGlyph* glyph = NULL;
    void *  node = value_Hash(&d->table->glyphs, glyphIndex);
    if (node) {
        glyph = node;
    }
    else {
        /* If the cache is running out of space, clear it and we'll recache what's needed currently. */
        if (activeText_->cacheBottom > activeText_->cacheSize.y - maxGlyphHeight_Text_(activeText_)) {
#if !defined (NDEBUG)
            printf("[Text] glyph cache is full, clearing!\n"); fflush(stdout);
#endif
            resetCache_Text_(activeText_);
        }
        glyph       = new_Glyph(glyphIndex);
        glyph->font = d;
        /* New glyphs are always allocated at least. This reserves a position in the cache
           and updates the glyph metrics. */
        allocate_Font_(d, glyph, 0);
        allocate_Font_(d, glyph, 1);
        insert_Hash(&d->table->glyphs, &glyph->node);
    }
    return glyph;
}

static iGlyph *glyph_Font_(iFont *d, iChar ch) {
    /* The glyph may actually come from a different font; look up the right font. */
    uint32_t glyphIndex = 0;
    iFont *font = characterFont_Font_(d, ch, &glyphIndex);
    return glyphByIndex_Font_(font, glyphIndex);
}

static iChar nextChar_(const char **chPos, const char *end) {
    if (*chPos == end) {
        return 0;
    }
    iChar ch;
    int len = decodeBytes_MultibyteChar(*chPos, end, &ch);
    if (len <= 0) {
        (*chPos)++; /* skip it */
        return 0;
    }
    (*chPos) += len;
    return ch;
}

static iBool isControl_Char_(iChar c) {
    return isDefaultIgnorable_Char(c) || isVariationSelector_Char(c) || isFitzpatrickType_Char(c);
}

/*----------------------------------------------------------------------------------------------*/

iDeclareType(AttributedRun)

struct Impl_AttributedRun {
    iRangei     logical; /* UTF-32 codepoint indices in the logical-order text */
    iTextAttrib attrib;
    iFont      *font;
    iColor      fgColor_; /* any RGB color; A > 0 */
    struct {
        uint8_t isLineBreak : 1;
//        uint8_t isRTL : 1;
        uint8_t isArabic : 1; /* Arabic script detected */
    } flags;
};

static iColor fgColor_AttributedRun_(const iAttributedRun *d) {
    if (d->fgColor_.a) {
        return d->fgColor_;
    }
    if (d->attrib.colorId == none_ColorId) {
        return (iColor){ 255, 255, 255, 255 };
    }
    return get_Color(d->attrib.colorId);
}

static void setFgColor_AttributedRun_(iAttributedRun *d, int colorId) {
    d->attrib.colorId = colorId;
    d->fgColor_.a = 0;
}

iDeclareType(AttributedText)
iDeclareTypeConstructionArgs(AttributedText, iRangecc text, size_t maxLen, iFont *font,
                             int colorId, int baseDir, iFont *baseFont, int baseColorId,
                             iChar overrideChar)

struct Impl_AttributedText {
    iRangecc source; /* original source text */
    size_t   maxLen;
    iFont *  font;
    int      colorId;
    iFont *  baseFont;
    int      baseColorId;
    iBool    isBaseRTL;
    iArray   runs;
    iArray   logical;         /* UTF-32 text in logical order (mixed directions; matches source) */
    iArray   visual;          /* UTF-32 text in visual order (LTR) */
    iArray   logicalToVisual; /* map visual index to logical index */
    iArray   visualToLogical;
    iArray   logicalToSourceOffset; /* map logical character to an UTF-8 offset in the source text */
    char *   bidiLevels;
};

iDefineTypeConstructionArgs(AttributedText,
                            (iRangecc text, size_t maxLen, iFont *font, int colorId,
                             int baseDir, iFont *baseFont, int baseColorId,
                             iChar overrideChar),
                            text, maxLen, font, colorId, baseDir, baseFont, baseColorId,
                            overrideChar)

static const char *sourcePtr_AttributedText_(const iAttributedText *d, int logicalPos) {
    const int *logToSource = constData_Array(&d->logicalToSourceOffset);
    return d->source.start + logToSource[logicalPos];
}

static iRangecc sourceRange_AttributedText_(const iAttributedText *d, iRangei logical) {
    const int *logToSource = constData_Array(&d->logicalToSourceOffset);
    iRangecc range = {
        d->source.start + logToSource[logical.start],
        d->source.start + logToSource[logical.end]
    };
    iAssert(range.start <= range.end);
    return range;
}

static void finishRun_AttributedText_(iAttributedText *d, iAttributedRun *run, int endAt) {
    iAttributedRun finishedRun = *run;
    iAssert(endAt >= 0 && endAt <= size_Array(&d->logical));
    finishedRun.logical.end = endAt;
    if (!isEmpty_Range(&finishedRun.logical)) {
#if 0
        /* Colorize individual runs to see boundaries. */
        static int dbg;
        static const int dbgClr[3] = { red_ColorId, green_ColorId, blue_ColorId };
        finishedRun.attrib.colorId = dbgClr[dbg++ % 3];
#endif
        pushBack_Array(&d->runs, &finishedRun);
        run->flags.isLineBreak = iFalse;
        run->flags.isArabic    = iFalse;
    }
    run->logical.start = endAt;
}

int fontWithSize_Text(int font, enum iFontSize sizeId) {
    const int familyId = (font / maxVariants_Fonts) * maxVariants_Fonts;
    const int styleId  = (font / max_FontSize) % max_FontStyle;
    return FONT_ID(familyId, styleId, sizeId);
}

int fontWithStyle_Text(int font, enum iFontStyle styleId) {
    const int familyId = (font / maxVariants_Fonts) * maxVariants_Fonts;
    const int sizeId   = font % max_FontSize;
    return FONT_ID(familyId, styleId, sizeId);
}

int fontWithFamily_Text(int font, enum iFontId familyId) {
    const int styleId = (font / max_FontSize) % max_FontStyle;
    const int sizeId  = font % max_FontSize;
    return FONT_ID(familyId, styleId, sizeId);
}

static void prepare_AttributedText_(iAttributedText *d, int overrideBaseDir, iChar overrideChar) {
    iAssert(isEmpty_Array(&d->runs));
    size_t length = 0;
    /* Prepare the UTF-32 logical string. */ {
        for (const char *ch = d->source.start; ch < d->source.end; ) {
            iChar u32;
            int len = decodeBytes_MultibyteChar(ch, d->source.end, &u32);
            if (len <= 0) break;
            if (overrideChar) {
                u32 = overrideChar;
            }
            pushBack_Array(&d->logical, &u32);
            length++;
            if (length == d->maxLen) {
                /* TODO: Check the combining class; only count base characters here. */
                break;
            }
            /* Remember the byte offset to each character. We will need this to communicate
               back the wrapped UTF-8 ranges. */
            pushBack_Array(&d->logicalToSourceOffset, &(int){ ch - d->source.start });
            ch += len;
        }
#if defined (LAGRANGE_ENABLE_FRIBIDI)
        /* Use FriBidi to reorder the codepoints. */
        resize_Array(&d->visual, length);
        resize_Array(&d->logicalToVisual, length);
        resize_Array(&d->visualToLogical, length);
        d->bidiLevels = length ? malloc(length) : NULL;
        FriBidiParType baseDir = (FriBidiParType) FRIBIDI_TYPE_ON;
        /* TODO: If this returns zero (error occurred), act like everything is LTR. */
        fribidi_log2vis(constData_Array(&d->logical),
                        length,
                        &baseDir,
                        data_Array(&d->visual),
                        data_Array(&d->logicalToVisual),
                        data_Array(&d->visualToLogical),
                        (FriBidiLevel *) d->bidiLevels);
        d->isBaseRTL = (overrideBaseDir == 0 ? FRIBIDI_IS_RTL(baseDir) : (overrideBaseDir < 0));
#else
        /* 1:1 mapping. */
        setCopy_Array(&d->visual, &d->logical);
        resize_Array(&d->logicalToVisual, length);
        for (size_t i = 0; i < length; i++) {
            set_Array(&d->logicalToVisual, i, &(int){ i });
        }
        setCopy_Array(&d->visualToLogical, &d->logicalToVisual);
        d->isBaseRTL = iFalse;
#endif
    }
    /* The mapping needs to include the terminating NULL position. */ {
        pushBack_Array(&d->logicalToSourceOffset, &(int){ d->source.end - d->source.start });
        pushBack_Array(&d->logicalToVisual, &(int){ length });
        pushBack_Array(&d->visualToLogical, &(int){ length });
    }
    iAttributedRun run = {
        .logical = { 0, length },
        .attrib  = { .colorId = d->colorId, .isBaseRTL = d->isBaseRTL },
        .font    = d->font,
    };
    const int     *logToSource = constData_Array(&d->logicalToSourceOffset);
    const int *    logToVis    = constData_Array(&d->logicalToVisual);
    const iChar *  logicalText = constData_Array(&d->logical);
    iBool          isRTL       = d->isBaseRTL;
    int            numNonSpace = 0;
    iFont *        attribFont  = d->font;
    for (int pos = 0; pos < length; pos++) {
        const iChar ch = logicalText[pos];
#if defined (LAGRANGE_ENABLE_FRIBIDI)
        if (d->bidiLevels) {
            const char lev = d->bidiLevels[pos];
            const iBool isNeutral = FRIBIDI_IS_NEUTRAL(lev);
            if (!isNeutral) {
                iBool rtl = FRIBIDI_IS_RTL(lev) != 0;
                if (rtl != isRTL) {
                    /* Direction changes; must end the current run. */
    //                printf("dir change at %zu: %lc U+%04X\n", pos, ch, ch);
                    finishRun_AttributedText_(d, &run, pos);
                    isRTL = rtl;
                }
            }
        }
#else
        const iBool isNeutral = iTrue;
#endif
        run.attrib.isRTL = isRTL;
        if (ch == 0x1b) { /* ANSI escape. */
            pos++;
            const char *srcPos = d->source.start + logToSource[pos];
            /* Do a regexp match in the source text. */
            iRegExpMatch m;
            init_RegExpMatch(&m);
            if (match_RegExp(activeText_->ansiEscape, srcPos, d->source.end - srcPos, &m)) {
                finishRun_AttributedText_(d, &run, pos - 1);
                const int ansi = activeText_->ansiFlags;
                if (ansi) {
                    const iRangecc sequence = capturedRange_RegExpMatch(&m, 1);
                    /* Note: This styling is hardcoded to match `typesetOneLine_RunTypesetter_()`. */
                    if (ansi & allowFontStyle_AnsiFlag && equal_Rangecc(sequence, "1")) {
                        run.attrib.bold = iTrue;
                        if (d->baseColorId == tmParagraph_ColorId) {
                            setFgColor_AttributedRun_(&run, tmFirstParagraph_ColorId);
                        }
                        attribFont = font_Text_(fontWithStyle_Text(fontId_Text_(d->baseFont),
                                                                   bold_FontStyle));
                    }
                    else if (ansi & allowFontStyle_AnsiFlag && equal_Rangecc(sequence, "3")) {
                        run.attrib.italic = iTrue;
                        attribFont = font_Text_(fontWithStyle_Text(fontId_Text_(d->baseFont),
                                                                   italic_FontStyle));
                    }
                    else if (ansi & allowFontStyle_AnsiFlag && equal_Rangecc(sequence, "11")) {
                        run.attrib.monospace = iTrue;
                        setFgColor_AttributedRun_(&run, tmPreformatted_ColorId);
                        attribFont = font_Text_(fontWithFamily_Text(fontId_Text_(d->baseFont),
                                                                    monospace_FontId));
                    }
                    else if (equal_Rangecc(sequence, "0")) {
                        run.attrib.bold = iFalse;
                        run.attrib.italic = iFalse;
                        run.attrib.monospace = iFalse;
                        attribFont = run.font = d->baseFont;
                        setFgColor_AttributedRun_(&run, d->baseColorId);
                    }
                    else if (ansi & allowFg_AnsiFlag) {
                        run.fgColor_ = ansiForeground_Color(sequence, tmParagraph_ColorId);
                    }
                }
                pos += length_Rangecc(capturedRange_RegExpMatch(&m, 0));
//                iAssert(logToSource[pos] == end_RegExpMatch(&m) - d->source.start);
                /* The run continues after the escape sequence. */
                run.logical.start = pos--; /* loop increments `pos` */
                continue;
            }
        }
        if (ch == '\v') {
            finishRun_AttributedText_(d, &run, pos);
            /* An internal color escape. */
            iChar esc = logicalText[++pos];
            int colorNum = none_ColorId; /* default color */
            if (esc == '\v') { /* Extended range. */
                esc = logicalText[++pos] + asciiExtended_ColorEscape;
                colorNum = esc - asciiBase_ColorEscape;
            }
            else if (esc != 0x24) { /* ASCII Cancel */
                colorNum = esc - asciiBase_ColorEscape;
            }
            run.logical.start = pos + 1;
            setFgColor_AttributedRun_(&run, colorNum >= 0 ? colorNum : d->colorId);
            continue;
        }
        if (ch == '\n') {
            finishRun_AttributedText_(d, &run, pos);
            /* A separate run for the newline. */
            run.logical.start = pos;
            run.flags.isLineBreak = iTrue;
            finishRun_AttributedText_(d, &run, pos + 1);
            continue;
        }
        if (isControl_Char_(ch)) {
            continue;
        }
        if (ch == 0x20) {
            if (run.font->fontSpec->flags & auxiliary_FontSpecFlag &&
                ~run.font->fontSpec->flags & allowSpacePunct_FontSpecFlag) {
                finishRun_AttributedText_(d, &run, pos);
                run.font = d->font; /* auxilitary font space not allowed, could be wrong width */
            }
            continue;
        }
        iFont *currentFont = attribFont;
        if (run.font->fontSpec->flags & auxiliary_FontSpecFlag &&
            run.font->fontSpec->flags & allowSpacePunct_FontSpecFlag &&
            isPunct_Char(ch)) {
            currentFont = run.font; /* keep the current font */
        }
        const iGlyph *glyph = glyph_Font_(currentFont, ch);
        if (index_Glyph_(glyph) && glyph->font != run.font) {
            /* A different font is being used for this character. */
            finishRun_AttributedText_(d, &run, pos);
            run.font = glyph->font;
#if 0
            printf("changing font to %d at pos %u (%lc) U+%04X\n", fontId_Text_(run.font), pos, (int)logicalText[pos],
                   (int)logicalText[pos]);
#endif
        }
#if defined (LAGRANGE_ENABLE_FRIBIDI)
        if (fribidi_get_bidi_type(ch) == FRIBIDI_TYPE_AL) {
            run.flags.isArabic = iTrue; /* Arabic letter */
        }
#endif
    }
    if (!isEmpty_Range(&run.logical)) {
        pushBack_Array(&d->runs, &run);
    }
#if 0
    printf("[AttributedText] %zu runs:\n", size_Array(&d->runs));
    iConstForEach(Array, i, &d->runs) {
        const iAttributedRun *run = i.value;
        printf("  %zu %s fnt:%d log:%d...%d vis:%d...%d {%s}\n",
               index_ArrayConstIterator(&i),
               run->attrib.isRTL ? "<-" : "->",
               fontId_Text_(run->font),
               run->logical.start, run->logical.end - 1,
               logToVis[run->logical.start], logToVis[run->logical.end - 1],
               cstr_Rangecc(sourceRange_AttributedText_(d, run->logical)));
    }
#endif
}

void init_AttributedText(iAttributedText *d, iRangecc text, size_t maxLen, iFont *font, int colorId,
                         int baseDir, iFont *baseFont, int baseColorId, iChar overrideChar) {
    d->source      = text;
    d->maxLen      = maxLen ? maxLen : iInvalidSize;
    d->font        = font;
    d->colorId     = colorId;
    d->baseFont    = baseFont;
    d->baseColorId = baseColorId;
    d->isBaseRTL   = iFalse;
    init_Array(&d->runs, sizeof(iAttributedRun));
    init_Array(&d->logical, sizeof(iChar));
    init_Array(&d->visual, sizeof(iChar));
    init_Array(&d->logicalToVisual, sizeof(int));
    init_Array(&d->visualToLogical, sizeof(int));
    init_Array(&d->logicalToSourceOffset, sizeof(int));
    d->bidiLevels = NULL;
    prepare_AttributedText_(d, baseDir, overrideChar);
}

void deinit_AttributedText(iAttributedText *d) {
    free(d->bidiLevels);
    deinit_Array(&d->logicalToSourceOffset);
    deinit_Array(&d->logicalToVisual);
    deinit_Array(&d->visualToLogical);
    deinit_Array(&d->visual);
    deinit_Array(&d->logical);
    deinit_Array(&d->runs);
}

/*----------------------------------------------------------------------------------------------*/

iDeclareType(RasterGlyph)

struct Impl_RasterGlyph {
    iGlyph *glyph;
    int     hoff;
    iRect   rect;
};

static void cacheGlyphs_Font_(iFont *d, const iArray *glyphIndices) {
    /* TODO: Make this an object so it can be used sequentially without reallocating buffers. */
    SDL_Surface *buf     = NULL;
    const iInt2  bufSize = init_I2(iMin(512, d->height * iMin(2 * size_Array(glyphIndices), 20)),
                                   d->height * 4 / 3);
    int          bufX    = 0;
    iArray *     rasters = NULL;
    SDL_Texture *oldTarget = NULL;
    iBool        isTargetChanged = iFalse;
    iAssert(isExposed_Window(get_Window()));
    /* We'll flush the buffered rasters periodically until everything is cached. */
    size_t index = 0;
    while (index < size_Array(glyphIndices)) {
        for (; index < size_Array(glyphIndices); index++) {
            const uint32_t glyphIndex = constValue_Array(glyphIndices, index, uint32_t);
            const int lastCacheBottom = activeText_->cacheBottom;
            iGlyph *glyph = glyphByIndex_Font_(d, glyphIndex);
            if (activeText_->cacheBottom < lastCacheBottom) {
                /* The cache was reset due to running out of space. We need to restart from
                   the beginning! */
                bufX = 0;
                if (rasters) {
                    clear_Array(rasters);
                }
                index = 0;
                break;
            }
            if (!isFullyRasterized_Glyph_(glyph)) {
                /* Need to cache this. */
                if (buf == NULL) {
                    rasters = new_Array(sizeof(iRasterGlyph));
                    buf     = SDL_CreateRGBSurfaceWithFormat(
                                0, bufSize.x, bufSize.y,
                                LAGRANGE_RASTER_DEPTH,
                                LAGRANGE_RASTER_FORMAT);
                    SDL_SetSurfaceBlendMode(buf, SDL_BLENDMODE_NONE);
                    SDL_SetSurfacePalette(buf, glyphPalette_());
                }
                SDL_Surface *surfaces[2] = {
                    !isRasterized_Glyph_(glyph, 0) ?
                            rasterizeGlyph_Font_(glyph->font, index_Glyph_(glyph), 0) : NULL,
                    !isRasterized_Glyph_(glyph, 1) ?
                            rasterizeGlyph_Font_(glyph->font, index_Glyph_(glyph), 0.5f) : NULL
                };
                iBool outOfSpace = iFalse;
                iForIndices(i, surfaces) {
                    if (surfaces[i]) {
                        const int w = surfaces[i]->w;
                        const int h = surfaces[i]->h;
                        if (bufX + w <= bufSize.x) {
                            SDL_BlitSurface(surfaces[i],
                                            NULL,
                                            buf,
                                            &(SDL_Rect){ bufX, 0, w, h });
                            pushBack_Array(rasters,
                                           &(iRasterGlyph){ glyph, i, init_Rect(bufX, 0, w, h) });
                            bufX += w;
                        }
                        else {
                            outOfSpace = iTrue;
                            break;
                        }
                    }
                }
                iForIndices(i, surfaces) { /* cleanup */
                    if (surfaces[i]) {
                        if (surfaces[i]->flags & SDL_PREALLOC) {
                            free(surfaces[i]->pixels);
                        }
                        SDL_FreeSurface(surfaces[i]);
                    }
                }
                if (outOfSpace) {
                    /* Redo this glyph. `index` does not get incremented. */
                    break;
                }
            }
        }
        /* Finished or the buffer is full, copy the glyphs to the cache texture. */
        if (!isEmpty_Array(rasters)) {
            SDL_Texture *bufTex = SDL_CreateTextureFromSurface(activeText_->render, buf);
            SDL_SetTextureBlendMode(bufTex, SDL_BLENDMODE_NONE);
            if (!isTargetChanged) {
                isTargetChanged = iTrue;
                oldTarget = SDL_GetRenderTarget(activeText_->render);
                SDL_SetRenderTarget(activeText_->render, activeText_->cache);
            }
//            printf("copying %zu rasters from %p\n", size_Array(rasters), bufTex); fflush(stdout);
            iConstForEach(Array, i, rasters) {
                const iRasterGlyph *rg = i.value;
//                iAssert(isEqual_I2(rg->rect.size, rg->glyph->rect[rg->hoff].size));
                const iRect *glRect = &rg->glyph->rect[rg->hoff];
                SDL_RenderCopy(activeText_->render,
                               bufTex,
                               (const SDL_Rect *) &rg->rect,
                               (const SDL_Rect *) glRect);
                setRasterized_Glyph_(rg->glyph, rg->hoff);
//                printf(" - %u (hoff %d)\n", index_Glyph_(rg->glyph), rg->hoff);
            }
            SDL_DestroyTexture(bufTex);
            /* Resume with an empty buffer. */
            clear_Array(rasters);
            bufX = 0;
        }
        }
    if (rasters) {
        delete_Array(rasters);
    }
    if (buf) {
        SDL_FreeSurface(buf);
    }
    if (isTargetChanged) {
        SDL_SetRenderTarget(activeText_->render, oldTarget);
    }
}

static void cacheSingleGlyph_Font_(iFont *d, uint32_t glyphIndex) {
    iArray indices;
    init_Array(&indices, sizeof(uint32_t));
    pushBack_Array(&indices, &glyphIndex);
    cacheGlyphs_Font_(d, &indices);
    deinit_Array(&indices);
}

static void cacheTextGlyphs_Font_(iFont *d, const iRangecc text) {
    iArray glyphIndices;
    init_Array(&glyphIndices, sizeof(uint32_t));
    iAttributedText attrText;
    init_AttributedText(&attrText, text, 0, d, none_ColorId, 0, d, none_ColorId, 0);
    /* We use AttributedText here so the font lookup matches the behavior during text drawing --
       glyphs may be selected from a font that's different than `d`. */
    const iChar *logicalText = constData_Array(&attrText.logical);
    iConstForEach(Array, i, &attrText.runs) {
        const iAttributedRun *run = i.value;
        if (run->flags.isLineBreak) {
            continue;
    }
        for (int pos = run->logical.start; pos < run->logical.end; pos++) {
            const iChar ch = logicalText[pos];
            if (!isSpace_Char(ch) && !isControl_Char_(ch)) {
                /* TODO: Use `run->font`; the glyph may be selected from a different font. */
                const uint32_t glyphIndex = glyphIndex_Font_(d, ch);
                if (glyphIndex) {
                    pushBack_Array(&glyphIndices, &glyphIndex);
}
            }
        }
    }
    deinit_AttributedText(&attrText);
    /* TODO: Cache glyphs from ALL the fonts we encountered above. */
    cacheGlyphs_Font_(d, &glyphIndices);
    deinit_Array(&glyphIndices);
}

enum iRunMode {
    measure_RunMode                 = 0,
    draw_RunMode                    = 1,
    modeMask_RunMode                = 0x00ff,
    flagsMask_RunMode               = 0xff00,
//    noWrapFlag_RunMode              = iBit(9),
    visualFlag_RunMode              = iBit(10), /* actual visible bounding box of the glyph,
                                                   e.g., for icons */
    permanentColorFlag_RunMode      = iBit(11),
    alwaysVariableWidthFlag_RunMode = iBit(12),
    fillBackground_RunMode          = iBit(13),
//    stopAtNewline_RunMode           = iBit(14), /* don't advance past \n, consider it a wrap pos */
};

iDeclareType(RunArgs)

struct Impl_RunArgs {
    enum iRunMode mode;
    iRangecc      text;
    size_t        maxLen; /* max characters to process */
    iInt2         pos;
    iWrapText *   wrap;
//    int           xposLimit;        /* hard limit for wrapping */
//    int           xposLayoutBound;  /* visible bound for layout purposes; does not affect wrapping */
    int           color;
    int           baseDir;
    /* TODO: Cleanup using TextMetrics
       Use TextMetrics output pointer instead of return value & cursorAdvance_out. */
    iInt2 *       cursorAdvance_out;
    int *         runAdvance_out;
};

static iBool notify_WrapText_(iWrapText *d, const char *ending, iTextAttrib attrib,
                              int origin, int advance) {
    if (d && d->wrapFunc && d->wrapRange_.start) {
        /* `wrapRange_` uses logical indices. */
        const char *end   = ending ? ending : d->wrapRange_.end;
        iRangecc    range = { d->wrapRange_.start, end };
        iAssert(range.start <= range.end);
        const iBool result = d->wrapFunc(d, range, attrib, origin, advance);
        if (result) {
            d->wrapRange_.start = end;
        }
        else {
            d->wrapRange_ = iNullRange;
        }
        return result;
    }
    return iTrue;
}

float horizKern_Font_(iFont *d, uint32_t glyph1, uint32_t glyph2) {
#if defined (LAGRANGE_ENABLE_KERNING)
    if (!enableKerning_Text || ~d->fontSpec->flags & fixNunitoKerning_FontSpecFlag) {
        return 0.0f;
    }
    if (glyph1 && glyph2) {
        /* These indices will be quickly found from the lookup table. */
        const uint32_t gi_h = glyphIndex_Font_(d, 'h');
        const uint32_t gi_i = glyphIndex_Font_(d, 'i');
        int kern = 0;
        /* Nunito needs some kerning fixes. */
        if (glyph1 == glyphIndex_Font_(d, 'W') && (glyph2 == gi_h || glyph2 == gi_i)) {
            kern = -60;
        }
        else if (glyph1 == glyphIndex_Font_(d, 'T') && glyph2 == gi_h) {
            kern = -25;
        }
        else if (glyph1 == glyphIndex_Font_(d, 'V') && glyph2 == gi_i) {
            kern = -40;
        }
        return d->xScale * kern;
    }
#endif
    return 0.0f;
}

#if defined (LAGRANGE_ENABLE_HARFBUZZ)

iDeclareType(GlyphBuffer)

struct Impl_GlyphBuffer {
    hb_buffer_t *        hb;
    iFont *              font;
    const iChar *        logicalText;
    hb_glyph_info_t *    glyphInfo;
    hb_glyph_position_t *glyphPos;
    unsigned int         glyphCount;
};

static void init_GlyphBuffer_(iGlyphBuffer *d, iFont *font, const iChar *logicalText) {
    d->hb          = hb_buffer_create();
    d->font        = font;
    d->logicalText = logicalText;
    d->glyphInfo   = NULL;
    d->glyphPos    = NULL;
    d->glyphCount  = 0;
}

static void deinit_GlyphBuffer_(iGlyphBuffer *d) {
    hb_buffer_destroy(d->hb);
}

static void shape_GlyphBuffer_(iGlyphBuffer *d) {
    if (!d->glyphInfo) {
        hb_shape(d->font->fontFile->hbFont, d->hb, NULL, 0);
        d->glyphInfo = hb_buffer_get_glyph_infos(d->hb, &d->glyphCount);
        d->glyphPos  = hb_buffer_get_glyph_positions(d->hb, &d->glyphCount);
    }
    }

static float nextTabStop_Font_(const iFont *d, float x) {
    const float stop = 8 * d->emAdvance;
    return floorf(x / stop) * stop + stop;
}

static float advance_GlyphBuffer_(const iGlyphBuffer *d, iRangei wrapPosRange) {
    float x = 0.0f;
    for (unsigned int i = 0; i < d->glyphCount; i++) {
        const int logPos = d->glyphInfo[i].cluster;
        if (logPos < wrapPosRange.start || logPos >= wrapPosRange.end) {
            continue;
    }
        x += d->font->xScale * d->glyphPos[i].x_advance;
        if (d->logicalText[logPos] == '\t') {
            x = nextTabStop_Font_(d->font, x);
        }
        if (i + 1 < d->glyphCount) {
            x += horizKern_Font_(d->font,
                                 d->glyphInfo[i].codepoint,
                                 d->glyphInfo[i + 1].codepoint);
    }
    }
    return x;
}

static void evenMonospaceAdvances_GlyphBuffer_(iGlyphBuffer *d, iFont *baseFont) {
    shape_GlyphBuffer_(d);
    const float monoAdvance = baseFont->emAdvance;
    for (unsigned int i = 0; i < d->glyphCount; ++i) {
        const hb_glyph_info_t *info = d->glyphInfo + i;
        if (d->glyphPos[i].x_advance > 0 && d->font != baseFont) {
            const iChar ch = d->logicalText[info->cluster];
            if (isPictograph_Char(ch) || isEmoji_Char(ch)) {
                const float dw = d->font->xScale * d->glyphPos[i].x_advance - monoAdvance;
                d->glyphPos[i].x_offset  -= dw / 2 / d->font->xScale - 1;
                d->glyphPos[i].x_advance -= dw     / d->font->xScale - 1;
            }
        }
    }
}

static iRect run_Font_(iFont *d, const iRunArgs *args) {
    const int    mode       = args->mode;
    const iInt2  orig       = args->pos;
    iRect        bounds     = { orig, init_I2(0, d->height) };
    float        xCursor    = 0.0f;
    float        yCursor    = 0.0f;
    float        xCursorMax = 0.0f;
    const iBool  isMonospaced = isMonospaced_Font(d);
    iWrapText *wrap = args->wrap;
    iAssert(args->text.end >= args->text.start);
    /* Split the text into a number of attributed runs that specify exactly which
       font is used and other attributes such as color. (HarfBuzz shaping is done
       with one specific font.) */
    iAttributedText attrText;
    init_AttributedText(&attrText, args->text, args->maxLen, d, args->color,
                        args->baseDir,
                        activeText_->baseFontId >= 0 ? font_Text_(activeText_->baseFontId) : d,
                        activeText_->baseColorId,
                        wrap ? wrap->overrideChar : 0);
    if (wrap) {
        wrap->baseDir = attrText.isBaseRTL ? -1 : +1;
        /* TODO: Duplicated args? */
        iAssert(equalRange_Rangecc(wrap->text, args->text));
        /* Initialize the wrap range. */
        wrap->wrapRange_        = args->text;
        wrap->hitAdvance_out    = zero_I2();
        wrap->hitChar_out       = NULL;
        wrap->hitGlyphNormX_out = 0.0f;
    }
    const iChar *logicalText = constData_Array(&attrText.logical);
    const iChar *visualText  = constData_Array(&attrText.visual);
    const int *  logToVis    = constData_Array(&attrText.logicalToVisual);
    const int *  visToLog    = constData_Array(&attrText.visualToLogical);
    const size_t runCount    = size_Array(&attrText.runs);
    iArray buffers;
    init_Array(&buffers, sizeof(iGlyphBuffer));
    resize_Array(&buffers, runCount);
    /* Prepare the HarfBuzz buffers. They will be lazily shaped when needed. */
    iConstForEach(Array, i, &attrText.runs) {
        const iAttributedRun *run = i.value;
        iGlyphBuffer *buf = at_Array(&buffers, index_ArrayConstIterator(&i));
        init_GlyphBuffer_(buf, run->font, logicalText);
        /* Insert the text in visual order (LTR) in the HarfBuzz buffer for shaping.
           First we need to map the logical run to the corresponding visual run. */
        int v[2] = { logToVis[run->logical.start], logToVis[run->logical.end - 1] };
        if (v[0] > v[1]) {
            iSwap(int, v[0], v[1]); /* always LTR */
        }
        for (int vis = v[0]; vis <= v[1]; vis++) {
            hb_buffer_add(buf->hb, visualText[vis], visToLog[vis]);
        }
        hb_buffer_set_content_type(buf->hb, HB_BUFFER_CONTENT_TYPE_UNICODE);
        hb_buffer_set_direction(buf->hb, HB_DIRECTION_LTR); /* visual */
        if (run->flags.isArabic) {
            hb_buffer_set_script(buf->hb, HB_SCRIPT_ARABIC);
        }
    }
    if (isMonospaced) {
        /* Fit borrowed glyphs into the expected monospacing. */
        for (size_t runIndex = 0; runIndex < runCount; runIndex++) {
            evenMonospaceAdvances_GlyphBuffer_(at_Array(&buffers, runIndex), d);
        }
    }
    iBool        willAbortDueToWrap = iFalse;
    const size_t textLen            = size_Array(&attrText.logical);
    iRanges      wrapRuns           = { 0, runCount };
    iRangei      wrapPosRange       = { 0, textLen };
    int          wrapResumePos      = textLen;  /* logical position where next line resumes */
    size_t       wrapResumeRunIndex = runCount; /* index of run where next line resumes */
    iTextAttrib  attrib             = { .colorId = args->color, .isBaseRTL = attrText.isBaseRTL };
    iTextAttrib  wrapAttrib         = attrib;
    iTextAttrib  lastAttrib         = attrib;
    const int    layoutBound        = (wrap ? wrap->maxWidth : 0);
    iBool        isFirst            = iTrue;
    const iBool  checkHitPoint      = wrap && !isEqual_I2(wrap->hitPoint, zero_I2());
    const iBool  checkHitChar       = wrap && wrap->hitChar;
    while (!isEmpty_Range(&wrapRuns)) {
        if (isFirst) {
            isFirst = iFalse;
        }
        else {
            xCursor = 0;
            yCursor += d->height;
    }
        float wrapAdvance = 0.0f;
        /* First we need to figure out how much text fits on the current line. */
        if (wrap && (wrap->maxWidth > 0 || checkHitPoint)) {
            const iBool isHitPointOnThisLine = (checkHitPoint && wrap->hitPoint.y >= orig.y + yCursor &&
                                                wrap->hitPoint.y < orig.y + yCursor + d->height);
            iBool wasCharHit = iFalse; /* on this line */
            float breakAdvance = -1.0f;
            size_t breakRunIndex = iInvalidPos;
            iAssert(wrapPosRange.end == textLen);
            /* Determine ends of wrapRuns and wrapVisRange. */
            int safeBreakPos = -1;
            for (size_t runIndex = wrapRuns.start; runIndex < wrapRuns.end; runIndex++) {
                const iAttributedRun *run = at_Array(&attrText.runs, runIndex);
                /* Update the attributes. */
                if (run->flags.isLineBreak) {
                    if (checkHitChar &&
                        wrap->hitChar == sourcePtr_AttributedText_(&attrText, run->logical.start)) {
                            wrap->hitAdvance_out = init_I2(wrapAdvance, yCursor);
    }
                    wrapPosRange.end   = run->logical.start;
                    wrapResumePos      = run->logical.end;
                    wrapRuns.end       = runIndex;
                    wrapResumeRunIndex = runIndex + 1;
                    break;
                }
                wrapResumeRunIndex = runCount;
                wrapResumePos      = textLen;
                iGlyphBuffer *buf = at_Array(&buffers, runIndex);
                iAssert(run->font == buf->font);
                shape_GlyphBuffer_(buf);
                iChar prevCh = 0;
                lastAttrib = run->attrib;
//                printf("checking run %zu...\n", runIndex);
                for (unsigned int ir = 0; ir < buf->glyphCount; ir++) {
                    const int i = (run->attrib.isRTL ? buf->glyphCount - ir - 1 : ir);
                    const hb_glyph_info_t *info    = &buf->glyphInfo[i];
                    const hb_codepoint_t   glyphId = info->codepoint;
                    const int              logPos  = info->cluster;
                    if (logPos < wrapPosRange.start || logPos >= wrapPosRange.end) {
                continue;
                    }
                    if (checkHitChar && !wasCharHit &&
                        wrap->hitChar == sourcePtr_AttributedText_(&attrText, logPos)) {
                            wrap->hitAdvance_out = init_I2(wrapAdvance, yCursor);
                        wasCharHit = iTrue; /* variation selectors etc. have matching cluster */
        }
                    /* Check if the hit point is on the left side of this line. */
                    if (isHitPointOnThisLine && !wrap->hitChar_out && wrap->hitPoint.x < orig.x) {
                        wrap->hitChar_out = sourcePtr_AttributedText_(&attrText, logPos);
                        wrap->hitGlyphNormX_out = 0.0f;
                    }
                    const iGlyph *glyph      = glyphByIndex_Font_(run->font, glyphId);
                    const int     glyphFlags = hb_glyph_info_get_glyph_flags(info);
                    const float   xOffset    = run->font->xScale * buf->glyphPos[i].x_offset;
                    const float   xAdvance   = run->font->xScale * buf->glyphPos[i].x_advance;
                    const iChar   ch         = logicalText[logPos];
                    iAssert(xAdvance >= 0);
                    if (args->wrap->mode == word_WrapTextMode) {
                        /* When word wrapping, only consider certain places breakable. */
                        if ((prevCh == '-' || prevCh == '/') && !isPunct_Char(ch)) {
                            safeBreakPos = logPos;
                            breakAdvance = wrapAdvance;
                            breakRunIndex = runIndex;
//                            printf("sbp:%d breakAdv_A:%f\n", safeBreakPos, breakAdvance);
    //                        isSoftHyphenBreak = iFalse;
                        }
                        else if (isSpace_Char(ch)) {
                            safeBreakPos = logPos;
                            breakAdvance = wrapAdvance;
                            breakRunIndex = runIndex;
//                            printf("sbp:%d breakAdv_B:%f\n", safeBreakPos, breakAdvance);
    //                        isSoftHyphenBreak = iFalse;
            }
                        prevCh = ch;
        }
                    else {
<<<<<<< HEAD
                        //if (~glyphFlags & HB_GLYPH_FLAG_UNSAFE_TO_BREAK) {
                            safeBreakPos = logPos;
                            breakAdvance = wrapAdvance;
                        //}
        }
=======
                        safeBreakPos  = logPos;
                        breakAdvance  = wrapAdvance;
                        breakRunIndex = runIndex;
                        wrapAttrib    = run->attrib;
                    }
>>>>>>> c37cefe8
                    if (isHitPointOnThisLine) {
                        if (wrap->hitPoint.x >= orig.x + wrapAdvance &&
                            wrap->hitPoint.x < orig.x + wrapAdvance + xAdvance) {
                            wrap->hitChar_out = sourcePtr_AttributedText_(&attrText, logPos);
                            wrap->hitGlyphNormX_out = (wrap->hitPoint.x - wrapAdvance) / xAdvance;
                        }
                    }
                    if (ch == '\t') {
                        wrapAdvance = nextTabStop_Font_(d, wrapAdvance) - xAdvance;
                    }
                    /* Out of room? */
                    if (wrap->maxWidth > 0 &&
                        wrapAdvance + xOffset + glyph->d[0].x + glyph->rect[0].size.x >
                        args->wrap->maxWidth) {
//                        printf("out of room at lp:%d! safeBreakPos:%d (idx:%zu) breakAdv:%f\n",
//                               logPos, safeBreakPos,
//                               breakRunIndex, breakAdvance);
                        if (safeBreakPos >= 0) {
                            wrapPosRange.end = safeBreakPos;
                }
                else {
                            if (args->wrap->mode == word_WrapTextMode && run->logical.start > wrapPosRange.start) {
                                /* Don't have a word break position, so the whole run needs
                                   to be cut. */
                                wrapPosRange.end = run->logical.start;
                                wrapResumePos = run->logical.start;
                                wrapRuns.end = runIndex + 1;
                                wrapResumeRunIndex = runIndex;
                                break;
                    }
                            wrapPosRange.end = logPos;
                            breakAdvance     = wrapAdvance;
<<<<<<< HEAD
                }
                        wrapResumePos      = wrapPosRange.end;
                        if (args->wrap->mode != anyCharacter_WrapTextMode) {
                            while (wrapResumePos < textLen && isSpace_Char(logicalText[wrapResumePos])) {
                                wrapResumePos++; /* skip space */
            }
                    }
                        wrapRuns.end       = runIndex + 1; /* still includes this run */
                        wrapResumeRunIndex = runIndex;     /* ...but continue from the same one */
                        wrapAdvance        = breakAdvance;
                    break;
                }
=======
                            breakRunIndex    = runIndex;
                        }
                        wrapResumePos = wrapPosRange.end;
                        if (args->wrap->mode != anyCharacter_WrapTextMode) {
                            while (wrapResumePos < textLen && isSpace_Char(logicalText[wrapResumePos])) {
                                wrapResumePos++; /* skip space */
                            }
                        }
                        wrapRuns.end       = breakRunIndex + 1; /* still includes this run */
                        wrapResumeRunIndex = breakRunIndex;     /* ...but continue from the same one */
//                        printf("-> wrapAdv:%f (breakAdv:%f)\n", wrapAdvance, breakAdvance);
                        wrapAdvance        = breakAdvance;
//                        printf("wrapResumePos:%d\n", wrapResumePos);
                        break;
                    }
>>>>>>> c37cefe8
                    wrapAdvance += xAdvance;
                    /* Additional kerning tweak. It would be better to use HarfBuzz font callbacks,
                       but they don't seem to get called? */
                    if (i + 1 < buf->glyphCount) {
                        wrapAdvance += horizKern_Font_(buf->font,
                                                       glyphId,
                                                       buf->glyphInfo[i + 1].codepoint);
                    }
<<<<<<< HEAD
=======
                }
//                printf("...finished checking run %zu\n", runIndex);
>>>>>>> c37cefe8
            }
                }
            if (isHitPointOnThisLine && wrap->hitPoint.x >= orig.x + wrapAdvance) {
                /* On the right side. */
                if (wrapResumePos == textLen) {
                    wrap->hitChar_out = sourcePtr_AttributedText_(&attrText, wrapResumePos);
                }
                else {
                    const char *hit = sourcePtr_AttributedText_(&attrText, iMax(0, wrapResumePos - 1));
                    while (hit > args->text.start) {
                        if (!isSpace_Char(hit[-1])) break;
                        hit--;
                    }
                    wrap->hitChar_out = hit;
                }
                wrap->hitGlyphNormX_out = 0.0f;
            }
                }
        else {
            /* Not wrapped so everything fits! Calculate total advance without wrapping. */
            for (size_t i = wrapRuns.start; i < wrapRuns.end; i++) {
                wrapAdvance += advance_GlyphBuffer_(at_Array(&buffers, i), wrapPosRange);
                }
                    }
        iArray runOrder;
        init_Array(&runOrder, sizeof(size_t));
        /* Reorder the run indices according to text direction. */ {
            size_t oppositeInsertIndex = iInvalidPos;
            for (size_t runIndex = wrapRuns.start; runIndex < wrapRuns.end; runIndex++) {
                const iAttributedRun *run = at_Array(&attrText.runs, runIndex);
                if (!attrText.isBaseRTL) { /* left-to-right */
                    if (run->attrib.isRTL) {
                        if (oppositeInsertIndex == iInvalidPos) {
                            oppositeInsertIndex = size_Array(&runOrder);
                }
                        insert_Array(&runOrder, oppositeInsertIndex, &runIndex);
            }
                    else {
                        pushBack_Array(&runOrder, &runIndex);
                        oppositeInsertIndex = iInvalidPos;
            }
        }
                else { /* right-to-left */
                    if (!run->attrib.isRTL) {
                        if (oppositeInsertIndex == iInvalidPos) {
                            oppositeInsertIndex = 0;
        }
                        insert_Array(&runOrder, oppositeInsertIndex++, &runIndex);
                }
                else {
                        pushFront_Array(&runOrder, &runIndex);
                        oppositeInsertIndex = iInvalidPos;
                    }
                }
            }
#if 0
            printf("Run order: ");
            iConstForEach(Array, ro, &runOrder) {
                const size_t *idx = ro.value;
                printf("%zu {%s}\n", *idx,
                       cstr_Rangecc(sourceRange_AttributedText_(&attrText,                                                                   ((const iAttributedRun *) at_Array(&attrText.runs, *idx))->logical)));
            }
            printf("\n");
#endif
            
        }
        iAssert(size_Array(&runOrder) == size_Range(&wrapRuns));
        /* Alignment. */
        int origin = 0;
        iBool isRightAligned = attrText.isBaseRTL;
        if (isRightAligned) {
            if (layoutBound > 0) {
                origin = layoutBound - wrapAdvance;
            }
<<<<<<< HEAD
//            else if (args->xposLayoutBound > 0) {
//                iAssert(mode & draw_RunMode);
////                origin = args->xposLayoutBound - orig.x - wrapAdvance * 2;
//            }
                }
=======
        }
>>>>>>> c37cefe8
        /* Make a callback for each wrapped line. */
        if (wrap && wrap->wrapFunc &&
            !notify_WrapText_(args->wrap,
                              sourcePtr_AttributedText_(&attrText, wrapResumePos),
                              wrapAttrib,
                              origin,
                              iRound(wrapAdvance))) {
            willAbortDueToWrap = iTrue;
<<<<<<< HEAD
            }
=======
        }
        wrapAttrib = lastAttrib;
>>>>>>> c37cefe8
        xCursor = origin;
        /* We have determined a possible wrap position and alignment for the work runs,
           so now we can process the glyphs. */
        for (size_t logRunIndex = 0; logRunIndex < size_Array(&runOrder); logRunIndex++) {
            const size_t runIndex = constValue_Array(&runOrder, logRunIndex, size_t);
            const iAttributedRun *run = at_Array(&attrText.runs, runIndex);
            if (run->flags.isLineBreak) {
                xCursor = 0.0f;
                yCursor += d->height;
                continue;
            }
            iGlyphBuffer *buf = at_Array(&buffers, runIndex);
            shape_GlyphBuffer_(buf);
            iAssert(run->font == buf->font);
            /* Process all the glyphs. */
            for (unsigned int i = 0; i < buf->glyphCount; i++) {
                const hb_glyph_info_t *info    = &buf->glyphInfo[i];
                const hb_codepoint_t   glyphId = info->codepoint;
                const int              logPos  = info->cluster;
                if (logPos < wrapPosRange.start || logPos >= wrapPosRange.end) {
                    /* Already handled this part of the run. */
                    continue;
        }
                const float xOffset  = run->font->xScale * buf->glyphPos[i].x_offset;
                const float yOffset  = run->font->yScale * buf->glyphPos[i].y_offset;
                const float xAdvance = run->font->xScale * buf->glyphPos[i].x_advance;
                const float yAdvance = run->font->yScale * buf->glyphPos[i].y_advance;
                const iGlyph *glyph = glyphByIndex_Font_(run->font, glyphId);
                if (logicalText[logPos] == '\t') {
#if 0
                    if (mode & draw_RunMode) {
                        /* Tab indicator. */
                        iColor tabColor = get_Color(uiTextAction_ColorId);
                        SDL_SetRenderDrawColor(activeText_->render, tabColor.r, tabColor.g, tabColor.b, 255);
                        const int pad = d->height / 6;
                        SDL_RenderFillRect(activeText_->render, &(SDL_Rect){
                            orig.x + xCursor,
                            orig.y + yCursor + d->height / 2 - pad / 2,
                            pad,
                            pad
                        });
                    }
#endif
                    xCursor = nextTabStop_Font_(d, xCursor) - xAdvance;
                }
                const float xf = xCursor + xOffset;
                const int hoff = enableHalfPixelGlyphs_Text ? (xf - ((int) xf) > 0.5f ? 1 : 0) : 0;
                /* Output position for the glyph. */
                SDL_Rect dst = { orig.x + xCursor + xOffset + glyph->d[hoff].x,
                                 orig.y + yCursor - yOffset + glyph->font->baseline + glyph->d[hoff].y,
<<<<<<< HEAD
                         glyph->rect[hoff].size.x,
                         glyph->rect[hoff].size.y };
        if (mode & visualFlag_RunMode) {
            if (isEmpty_Rect(bounds)) {
                bounds = init_Rect(dst.x, dst.y, dst.w, dst.h);
            }
            else {
                bounds = union_Rect(bounds, init_Rect(dst.x, dst.y, dst.w, dst.h));
            }
        }
        else {
=======
                                 glyph->rect[hoff].size.x,
                                 glyph->rect[hoff].size.y };
                /* Align baselines of different fonts. */
                if (run->font != attrText.baseFont &&
                    ~run->font->fontSpec->flags & auxiliary_FontSpecFlag) {
                    const int bl1 = attrText.baseFont->baseline + attrText.baseFont->vertOffset;
                    const int bl2 = run->font->baseline + run->font->vertOffset;
                    dst.y += bl1 - bl2;
                }
                if (mode & visualFlag_RunMode) {
                    if (isEmpty_Rect(bounds)) {
                        bounds = init_Rect(dst.x, dst.y, dst.w, dst.h);
                    }
                    else {
                        bounds = union_Rect(bounds, init_Rect(dst.x, dst.y, dst.w, dst.h));
                    }
                }
                else {
>>>>>>> c37cefe8
                    bounds.size.x = iMax(bounds.size.x, dst.x + dst.w - orig.x);
                    bounds.size.y = iMax(bounds.size.y, yCursor + glyph->font->height);
                }
                if (mode & draw_RunMode && logicalText[logPos] > 0x20) {
                    /* Draw the glyph. */
                    if (!isRasterized_Glyph_(glyph, hoff)) {
                        cacheSingleGlyph_Font_(run->font, glyphId); /* may cause cache reset */
                        glyph = glyphByIndex_Font_(run->font, glyphId);
                        iAssert(isRasterized_Glyph_(glyph, hoff));
                    }
                    if (~mode & permanentColorFlag_RunMode) {
                        const iColor clr = fgColor_AttributedRun_(run);
                        SDL_SetTextureColorMod(activeText_->cache, clr.r, clr.g, clr.b);
                        if (args->mode & fillBackground_RunMode) {
                            SDL_SetRenderDrawColor(activeText_->render, clr.r, clr.g, clr.b, 0);
        }
            }
            SDL_Rect src;
            memcpy(&src, &glyph->rect[hoff], sizeof(SDL_Rect));
                    dst.x += origin_Paint.x;
                    dst.y += origin_Paint.y;
            if (args->mode & fillBackground_RunMode) {
                /* Alpha blending looks much better if the RGB components don't change in
                   the partially transparent pixels. */
                        /* TODO: Backgrounds of all glyphs should be cleared before drawing anything else. */
                        SDL_RenderFillRect(activeText_->render, &dst);
            }
                    SDL_RenderCopy(activeText_->render, activeText_->cache, &src, &dst);
#if 0
                    /* Show spaces and direction. */
                    if (logicalText[logPos] == 0x20) {
                        const iColor debug = get_Color(run->flags.isRTL ? yellow_ColorId : red_ColorId);
                        SDL_SetRenderDrawColor(text_.render, debug.r, debug.g, debug.b, 255);
                        dst.w = xAdvance;
                        dst.h = d->height / 2;
                        dst.y -= d->height / 2;
                        SDL_RenderFillRect(text_.render, &dst);
        }
#endif
                }
                xCursor += xAdvance;
                yCursor += yAdvance;
                /* Additional kerning tweak. It would be better to use HarfBuzz font callbacks,
                   but they don't seem to get called? */
                if (i + 1 < buf->glyphCount) {
                    xCursor += horizKern_Font_(run->font, glyphId, buf->glyphInfo[i + 1].codepoint);
                }
                xCursorMax = iMax(xCursorMax, xCursor);
        }
                }
        deinit_Array(&runOrder);
        if (willAbortDueToWrap) {
            break;
            }
        wrapRuns.start     = wrapResumeRunIndex;
        wrapRuns.end       = runCount;
        wrapPosRange.start = wrapResumePos;
        wrapPosRange.end   = textLen;
        }
    if (checkHitChar && wrap->hitChar == args->text.end) {
        wrap->hitAdvance_out = init_I2(xCursor, yCursor);
        }
    if (endsWith_Rangecc(args->text, "\n")) {
        /* FIXME: This is a kludge, the wrap loop should handle this case, too. */
        /* The last wrap is an empty newline wrap. */
        xCursor = 0;
        yCursor += d->height;
        }
    if (args->cursorAdvance_out) {
        *args->cursorAdvance_out = init_I2(xCursor, yCursor);
    }
    if (args->runAdvance_out) {
        *args->runAdvance_out = xCursorMax;
    }
    iForEach(Array, b, &buffers) {
        deinit_GlyphBuffer_(b.value);
    }
    deinit_Array(&buffers);
    deinit_AttributedText(&attrText);
    return bounds;
}

#else /* !defined (LAGRANGE_ENABLE_HARFBUZZ) */

/* The fallback method: an incomplete solution for simple scripts. */
#   define run_Font_    runSimple_Font_
#   include "text_simple.c"

#endif /* defined (LAGRANGE_ENABLE_HARFBUZZ) */

int lineHeight_Text(int fontId) {
    return font_Text_(fontId)->height;
}

float emRatio_Text(int fontId) {
    const iFont *font = font_Text_(fontId);
    return font->emAdvance / font->height;
}

iTextMetrics measureRange_Text(int fontId, iRangecc text) {
    if (isEmpty_Range(&text)) {
        return (iTextMetrics){ init_Rect(0, 0, 0, lineHeight_Text(fontId)), zero_I2() };
    }
    iTextMetrics tm;
    tm.bounds = run_Font_(font_Text_(fontId), &(iRunArgs){
        .mode = measure_RunMode,
        .text = text,
        .cursorAdvance_out = &tm.advance
    });
    return tm;
}

iRect visualBounds_Text(int fontId, iRangecc text) {
    return run_Font_(font_Text_(fontId),
                     &(iRunArgs){
                         .mode = measure_RunMode | visualFlag_RunMode,
                         .text = text,
                     });
}

void cache_Text(int fontId, iRangecc text) {
    cacheTextGlyphs_Font_(font_Text_(fontId), text);
}

static int runFlagsFromId_(enum iFontId fontId) {
    int runFlags = 0;
    if (fontId & alwaysVariableFlag_FontId) {
        runFlags |= alwaysVariableWidthFlag_RunMode;
    }
    return runFlags;
}

static iBool cbAdvanceOneLine_(iWrapText *d, iRangecc range, iTextAttrib attrib, int origin,
                               int advance) {
    iUnused(attrib, origin, advance);
    *((const char **) d->context) = range.end;
    return iFalse; /* just one line */
}

iInt2 tryAdvance_Text(int fontId, iRangecc text, int width, const char **endPos) {
    iWrapText wrap = { .mode     = word_WrapTextMode,
                       .text     = text,
                       .maxWidth = width,
                       .wrapFunc = cbAdvanceOneLine_,
                       .context  = endPos };
    /* The return value is expected to be the horizontal/vertical bounds. */
    return measure_WrapText(&wrap, fontId).bounds.size;
}

iInt2 tryAdvanceNoWrap_Text(int fontId, iRangecc text, int width, const char **endPos) {
    /* "NoWrap" means words aren't wrapped; the line is broken at nearest character. */
    iWrapText wrap = { .mode     = anyCharacter_WrapTextMode,
                       .text     = text,
                       .maxWidth = width,
                       .wrapFunc = cbAdvanceOneLine_,
                       .context  = endPos };
    iTextMetrics tm = measure_WrapText(&wrap, fontId);
    return init_I2(maxWidth_TextMetrics(tm), tm.bounds.size.y);
}

iTextMetrics measureN_Text(int fontId, const char *text, size_t n) {
    if (n == 0) {
        return (iTextMetrics){ init_Rect(0, 0, 0, lineHeight_Text(fontId)),
                               zero_I2() };
    }
    iTextMetrics tm;
    tm.bounds = run_Font_(font_Text_(fontId),
              &(iRunArgs){ .mode              = measure_RunMode | runFlagsFromId_(fontId),
                           .text              = range_CStr(text),
                           .maxLen            = n,
                           .cursorAdvance_out = &tm.advance });
    return tm;
}

static void drawBoundedN_Text_(int fontId, iInt2 pos, int xposBound, int color, iRangecc text, size_t maxLen) {
    iText *      d    = activeText_;
    iFont *      font = font_Text_(fontId);
    const iColor clr  = get_Color(color & mask_ColorId);
    SDL_SetTextureColorMod(d->cache, clr.r, clr.g, clr.b);
    run_Font_(font,
              &(iRunArgs){ .mode = draw_RunMode |
                                   (color & permanent_ColorId ? permanentColorFlag_RunMode : 0) |
                                   (color & fillBackground_ColorId ? fillBackground_RunMode : 0) |
                                   runFlagsFromId_(fontId),
                           .text            = text,
                           .maxLen          = maxLen,                           
                           .pos             = pos,
//                           .xposLayoutBound = xposBound,
                           .color           = color & mask_ColorId,
                           .baseDir         = xposBound ? iSign(xposBound - pos.x) : 0 });
}

static void drawBounded_Text_(int fontId, iInt2 pos, int xposBound, int color, iRangecc text) {
    drawBoundedN_Text_(fontId, pos, xposBound, color, text, 0);
}

static void draw_Text_(int fontId, iInt2 pos, int color, iRangecc text) {
    drawBounded_Text_(fontId, pos, 0, color, text);
}

void drawAlign_Text(int fontId, iInt2 pos, int color, enum iAlignment align, const char *text, ...) {
    iBlock chars;
    init_Block(&chars, 0); {
        va_list args;
        va_start(args, text);
        vprintf_Block(&chars, text, args);
        va_end(args);
    }
    if (align == center_Alignment) {
        pos.x -= measure_Text(fontId, cstr_Block(&chars)).bounds.size.x / 2;
    }
    else if (align == right_Alignment) {
        pos.x -= measure_Text(fontId, cstr_Block(&chars)).bounds.size.x;
    }
    draw_Text_(fontId, pos, color, range_Block(&chars));
    deinit_Block(&chars);
}

void draw_Text(int fontId, iInt2 pos, int color, const char *text, ...) {
    iBlock chars;
    init_Block(&chars, 0); {
        va_list args;
        va_start(args, text);
        vprintf_Block(&chars, text, args);
        va_end(args);
    }
    draw_Text_(fontId, pos, color, range_Block(&chars));
    deinit_Block(&chars);
}

void drawString_Text(int fontId, iInt2 pos, int color, const iString *text) {
    draw_Text_(fontId, pos, color, range_String(text));
}

void drawRange_Text(int fontId, iInt2 pos, int color, iRangecc text) {
    draw_Text_(fontId, pos, color, text);
}

void drawRangeN_Text(int fontId, iInt2 pos, int color, iRangecc text, size_t maxChars) {
    drawBoundedN_Text_(fontId, pos, 0, color, text, maxChars);
}

void drawOutline_Text(int fontId, iInt2 pos, int outlineColor, int fillColor, iRangecc text) {
    for (int off = 0; off < 4; ++off) {
        drawRange_Text(fontId,
                       add_I2(pos, init_I2(off % 2 == 0 ? -1 : 1, off / 2 == 0 ? -1 : 1)),
                       outlineColor,
                       text);
    }
    if (fillColor != none_ColorId) {
        drawRange_Text(fontId, pos, fillColor, text);
    }
    }

iTextMetrics measureWrapRange_Text(int fontId, int maxWidth, iRangecc text) {
    iWrapText wrap = { .text = text, .maxWidth = maxWidth, .mode = word_WrapTextMode };
    return measure_WrapText(&wrap, fontId);
}

void drawBoundRange_Text(int fontId, iInt2 pos, int boundWidth, int color, iRangecc text) {
    /* This function is used together with text that has already been wrapped, so we'll know
       the bound width but don't have to re-wrap the text. */
    drawBounded_Text_(fontId, pos, pos.x + boundWidth, color, text);
}

int drawWrapRange_Text(int fontId, iInt2 pos, int maxWidth, int color, iRangecc text) {
    const char *endp;
    while (!isEmpty_Range(&text)) {
        const iInt2 adv = tryAdvance_Text(fontId, text, maxWidth, &endp);
        drawRange_Text(fontId, pos, color, (iRangecc){ text.start, endp });
        text.start = endp;
        pos.y += iMax(adv.y, lineHeight_Text(fontId));
    }
    return pos.y;
}

void drawCentered_Text(int fontId, iRect rect, iBool alignVisual, int color, const char *format, ...) {
    iBlock chars;
    init_Block(&chars, 0); {
        va_list args;
        va_start(args, format);
        vprintf_Block(&chars, format, args);
        va_end(args);
    }
    drawCenteredRange_Text(fontId, rect, alignVisual, color, range_Block(&chars));
    deinit_Block(&chars);
}

void drawCenteredOutline_Text(int fontId, iRect rect, iBool alignVisual, int outlineColor,
                              int fillColor, const char *format, ...) {
    iBlock chars;
    init_Block(&chars, 0); {
        va_list args;
        va_start(args, format);
        vprintf_Block(&chars, format, args);
        va_end(args);
    }
    if (outlineColor != none_ColorId) {
        for (int off = 0; off < 4; ++off) {
            drawCenteredRange_Text(
                fontId,
                moved_Rect(rect, init_I2(off % 2 == 0 ? -1 : 1, off / 2 == 0 ? -1 : 1)),
                alignVisual,
                outlineColor,
                range_Block(&chars));
        }
    }
    if (fillColor != none_ColorId) {
        drawCenteredRange_Text(fontId, rect, alignVisual, fillColor, range_Block(&chars));
    }
    deinit_Block(&chars);
}

void drawCenteredRange_Text(int fontId, iRect rect, iBool alignVisual, int color, iRangecc text) {
    iRect textBounds = alignVisual ? visualBounds_Text(fontId, text)
                                   : measureRange_Text(fontId, text).bounds;
    textBounds.pos = sub_I2(mid_Rect(rect), mid_Rect(textBounds));
    textBounds.pos.x = iMax(textBounds.pos.x, left_Rect(rect)); /* keep left edge visible */
    draw_Text_(fontId, textBounds.pos, color, text);
}

iTextMetrics measure_WrapText(iWrapText *d, int fontId) {
    iTextMetrics tm;
    tm.bounds = run_Font_(font_Text_(fontId),
                          &(iRunArgs){ .mode = measure_RunMode | runFlagsFromId_(fontId),
                                       .text = d->text,
                                       .wrap = d,
                                       .cursorAdvance_out = &tm.advance });
    return tm;
}

iTextMetrics draw_WrapText(iWrapText *d, int fontId, iInt2 pos, int color) {
    iTextMetrics tm;
#if !defined (LAGRANGE_ENABLE_HARFBUZZ)
    /* In simple mode, each line must be wrapped first so we can break at the right points
       and do wrap notifications before drawing. */
    iRangecc text = d->text;
    iZap(tm);
    d->wrapRange_ = (iRangecc){ d->text.start, d->text.start };
    const iInt2 orig = pos;
    while (!isEmpty_Range(&text)) {
        const char *endPos;
        const int width = d->mode == word_WrapTextMode
                              ? tryAdvance_Text(fontId, text, d->maxWidth, &endPos).x
                              : tryAdvanceNoWrap_Text(fontId, text, d->maxWidth, &endPos).x;
        notify_WrapText_(d, endPos, 0, width, iFalse);
        drawRange_Text(fontId, pos, color, (iRangecc){ text.start, endPos });
        text.start = endPos;
        pos.y += lineHeight_Text(fontId);
        tm.bounds.size.x = iMax(tm.bounds.size.x, width);
        tm.bounds.size.y = pos.y - orig.y;
    }
    tm.advance = sub_I2(pos, orig);
#else
    tm.bounds = run_Font_(font_Text_(fontId),
              &(iRunArgs){ .mode  = draw_RunMode | runFlagsFromId_(fontId) |
                                    (color & permanent_ColorId ? permanentColorFlag_RunMode : 0) |
                                    (color & fillBackground_ColorId ? fillBackground_RunMode : 0),
                           .text  = d->text,
                           .pos   = pos,
                           .wrap  = d,
                           .color = color & mask_ColorId,
                           .cursorAdvance_out = &tm.advance,
    });
#endif
    return tm;
}

iBool checkMissing_Text(void) {
    iText *d = activeText_;
    const iBool missing = d->missingGlyphs;
    d->missingGlyphs = iFalse;
    return missing;
}

SDL_Texture *glyphCache_Text(void) {
    return activeText_->cache;
}

static void freeBitmap_(void *ptr) {
    stbtt_FreeBitmap(ptr, NULL);
}

iString *renderBlockChars_Text(const iBlock *fontData, int height, enum iTextBlockMode mode,
                               const iString *text) {
    iBeginCollect();
    stbtt_fontinfo font;
    iZap(font);
    stbtt_InitFont(&font, constData_Block(fontData), 0);
    int ascent;
    stbtt_GetFontVMetrics(&font, &ascent, NULL, NULL);
    iDeclareType(CharBuf);
    struct Impl_CharBuf {
        uint8_t *pixels;
        iInt2 size;
        int dy;
        int advance;
    };
    iArray *    chars     = collectNew_Array(sizeof(iCharBuf));
    int         pxRatio   = (mode == quadrants_TextBlockMode ? 2 : 1);
    int         pxHeight  = height * pxRatio;
    const float scale     = stbtt_ScaleForPixelHeight(&font, pxHeight);
    const float xScale    = scale * 2; /* character aspect ratio */
    const int   baseline  = ascent * scale;
    int         width     = 0;
    size_t      strRemain = length_String(text);
    iConstForEach(String, i, text) {
        if (!strRemain) break;
        if (isVariationSelector_Char(i.value) || isDefaultIgnorable_Char(i.value)) {
            strRemain--;
            continue;
        }
        iCharBuf buf = { .size = zero_I2() };
        buf.pixels = stbtt_GetCodepointBitmap(
            &font, xScale, scale, i.value, &buf.size.x, &buf.size.y, 0, &buf.dy);
        stbtt_GetCodepointHMetrics(&font, i.value, &buf.advance, NULL);
        buf.advance *= xScale;
        if (!isSpace_Char(i.value)) {
            if (mode == quadrants_TextBlockMode) {
                buf.advance = (buf.size.x - 1) / 2 * 2 + 2;
            }
            else {
                buf.advance = buf.size.x + 1;
            }
        }
        pushBack_Array(chars, &buf);
        collect_Garbage(buf.pixels, freeBitmap_);
        width += buf.advance;
        strRemain--;
    }
    const size_t len = (mode == quadrants_TextBlockMode ? height * ((width + 1) / 2 + 1)
                                                        : (height * (width + 1)));
    iChar *outBuf = iCollectMem(malloc(sizeof(iChar) * len));
    for (size_t i = 0; i < len; ++i) {
        outBuf[i] = 0x20;
    }
    iChar *outPos = outBuf;
    for (int y = 0; y < pxHeight; y += pxRatio) {
        const iCharBuf *ch = constData_Array(chars);
        int lx = 0;
        for (int x = 0; x < width; x += pxRatio, lx += pxRatio) {
            if (lx >= ch->advance) {
                ch++;
                lx = 0;
            }
            const int ly = y - baseline - ch->dy;
            if (mode == quadrants_TextBlockMode) {
                #define checkPixel_(offx, offy) \
                    (lx + offx < ch->size.x && ly + offy < ch->size.y && ly + offy >= 0 ? \
                        ch->pixels[(lx + offx) + (ly + offy) * ch->size.x] > 155 \
                        : iFalse)
                const int mask = (checkPixel_(0, 0) ? 1 : 0) |
                                 (checkPixel_(1, 0) ? 2 : 0) |
                                 (checkPixel_(0, 1) ? 4 : 0) |
                                 (checkPixel_(1, 1) ? 8 : 0);
                #undef checkPixel_
                static const iChar blocks[16] = { 0x0020, 0x2598, 0x259D, 0x2580, 0x2596, 0x258C,
                                                  0x259E, 0x259B, 0x2597, 0x259A, 0x2590, 0x259C,
                                                  0x2584, 0x2599, 0x259F, 0x2588 };
                *outPos++ = blocks[mask];
            }
            else {
                static const iChar shades[5] = { 0x0020, 0x2591, 0x2592, 0x2593, 0x2588 };
                *outPos++ = shades[lx < ch->size.x && ly < ch->size.y && ly >= 0 ?
                                   ch->pixels[lx + ly * ch->size.x] * 5 / 256 : 0];
            }
        }
        *outPos++ = '\n';
    }
    /* We could compose the lines separately, but we'd still need to convert them to Strings
       individually to trim them. */
    iStringList *lines = split_String(collect_String(newUnicodeN_String(outBuf, len)), "\n");
    while (!isEmpty_StringList(lines) &&
           isEmpty_String(collect_String(trimmed_String(at_StringList(lines, 0))))) {
        popFront_StringList(lines);
    }
    while (!isEmpty_StringList(lines) && isEmpty_String(collect_String(trimmed_String(
                                             at_StringList(lines, size_StringList(lines) - 1))))) {
        popBack_StringList(lines);
    }
    iEndCollect();
    return joinCStr_StringList(iClob(lines), "\n");
}

/*-----------------------------------------------------------------------------------------------*/

iDefineTypeConstructionArgs(TextBuf, (iWrapText *wrapText, int font, int color), wrapText, font, color)

void init_TextBuf(iTextBuf *d, iWrapText *wrapText, int font, int color) {
    SDL_Renderer *render = activeText_->render;
    d->size = measure_WrapText(wrapText, font).bounds.size;
    SDL_SetHint(SDL_HINT_RENDER_SCALE_QUALITY, "0");
    if (d->size.x * d->size.y) {
        d->texture = SDL_CreateTexture(render,
                                       SDL_PIXELFORMAT_RGBA4444,
                                       SDL_TEXTUREACCESS_STATIC | SDL_TEXTUREACCESS_TARGET,
                                       d->size.x,
                                       d->size.y);
    }
    else {
        d->texture = NULL;
    }
    if (d->texture) {
        SDL_Texture *oldTarget = SDL_GetRenderTarget(render);
        const iInt2 oldOrigin = origin_Paint;
        origin_Paint = zero_I2();
        SDL_SetRenderTarget(render, d->texture);
        SDL_SetRenderDrawBlendMode(render, SDL_BLENDMODE_NONE);
        SDL_SetRenderDrawColor(render, 255, 255, 255, 0);
        SDL_RenderClear(render);
        SDL_SetTextureBlendMode(activeText_->cache, SDL_BLENDMODE_NONE); /* blended when TextBuf is drawn */
        draw_WrapText(wrapText, font, zero_I2(), color | fillBackground_ColorId);
        SDL_SetTextureBlendMode(activeText_->cache, SDL_BLENDMODE_BLEND);
        SDL_SetRenderTarget(render, oldTarget);
        origin_Paint = oldOrigin;
        SDL_SetTextureBlendMode(d->texture, SDL_BLENDMODE_BLEND);
    }
}

void deinit_TextBuf(iTextBuf *d) {
    SDL_DestroyTexture(d->texture);
}

iTextBuf *newRange_TextBuf(int font, int color, iRangecc text) {
    return new_TextBuf(&(iWrapText){ .text = text }, font, color);
}

void draw_TextBuf(const iTextBuf *d, iInt2 pos, int color) {
    addv_I2(&pos, origin_Paint);
    const iColor clr = get_Color(color);
    SDL_SetTextureColorMod(d->texture, clr.r, clr.g, clr.b);
    SDL_RenderCopy(activeText_->render,
                   d->texture,
                   &(SDL_Rect){ 0, 0, d->size.x, d->size.y },
                   &(SDL_Rect){ pos.x, pos.y, d->size.x, d->size.y });
}<|MERGE_RESOLUTION|>--- conflicted
+++ resolved
@@ -210,59 +210,10 @@
             d->xScale *= floorf(advance) / advance;
         }
     }
-<<<<<<< HEAD
-    d->emAdvance  = emAdv * d->xScale;
-    d->baseline   = ascent * d->yScale;
-    d->vertOffset = height * (1.0f - scale) / 2;
-    /* Custom tweaks. */
-    if (data == &fontNotoSansSymbolsRegular_Embedded) {
-        d->vertOffset *= 1.2f; 
-    }
-    else if (data == &fontNotoSansSymbols2Regular_Embedded) {
-        d->vertOffset /= 2; 
-    }
-    else if (data == &fontNotoEmojiRegular_Embedded) {
-        //d->vertOffset -= height / 30;
-    }
-    d->sizeId = sizeId;
-    memset(d->indexTable, 0xff, sizeof(d->indexTable));
-#if defined(LAGRANGE_ENABLE_HARFBUZZ)
-    /* HarfBuzz will read the font data. */ {
-        d->hbBlob = hb_blob_create(constData_Block(data), size_Block(data),
-                                   HB_MEMORY_MODE_READONLY, NULL, NULL);
-        d->hbFace = hb_face_create(d->hbBlob, 0);
-        d->hbMainFont = hb_font_create(d->hbFace);
-#if 0
-        /* TODO: The custom kerning function doesn't get called?
-           Maybe HarfBuzz needs FreeType to do kerning? */
-        if (d->family == nunito_TextFont) {
-            /* Customize the kerning of Nunito. */
-            d->hbFont = hb_font_create_sub_font(d->hbMainFont);
-            hb_font_funcs_t *ffs = hb_font_funcs_create();
-            hb_font_funcs_set_glyph_h_kerning_func(ffs, hbGlyphHKernForNunito_, d, NULL);
-            hb_font_set_funcs(d->hbFont, ffs, NULL, NULL);
-            hb_font_funcs_destroy(ffs);
-        }
-        else
-#endif
-        {
-            d->hbFont = hb_font_reference(d->hbMainFont);
-        }
-    }
-#endif
-}
-
-static void clearGlyphs_Font_(iFont *d) {
-    iForEach(Hash, i, &d->glyphs) {
-        delete_Glyph((iGlyph *) i.value);
-    }
-    clear_Hash(&d->glyphs);
-=======
     d->emAdvance  = fontFile->emAdvance * d->xScale;
     d->baseline   = fontFile->ascent * d->yScale;
     d->vertOffset = d->height * (1.0f - glyphScale) / 2 * fontSpec->vertOffsetScale[scaleType];
     d->table = NULL;
->>>>>>> c37cefe8
 }
 
 static void deinit_Font(iFont *d) {
@@ -341,30 +292,30 @@
                       sizeId,
                       (sizeId < contentRegular_FontSize ? uiSize : textSize) *
                           scale_FontSize(sizeId));
-        }
-    }
-}
+    }
+    }
+    }
 
 iLocalDef iFont *font_Text_(enum iFontId id) {
     return at_Array(&activeText_->fonts, id & mask_FontId);
-}
+    }
 
 static enum iFontId fontId_Text_(const iFont *font) {
     return (enum iFontId) (font - (const iFont *) constData_Array(&activeText_->fonts));
-}
+    }
 
 iLocalDef enum iFontSize sizeId_Text_(const iFont *d) {
     return fontId_Text_(d) % max_FontSize;
-}
+    }
 
 iLocalDef enum iFontStyle styleId_Text_(const iFont *d) {
     return (fontId_Text_(d) / max_FontSize) % max_FontStyle;
-}
+    }
 
 static const iFontSpec *tryFindSpec_(enum iPrefsString ps, const char *fallback) {
     const iFontSpec *spec = findSpec_Fonts(cstr_String(&prefs_App()->strings[ps]));
     return spec ? spec : findSpec_Fonts(fallback);
-}
+    }
 
 static void initFonts_Text_(iText *d) {
     /* The `fonts` array has precomputed scaling factors and other parameters in all sizes
@@ -384,7 +335,7 @@
             const int fontId = size_Array(&d->fonts);
             resize_Array(&d->fonts, fontId + maxVariants_Fonts);
             setupFontVariants_Text_(d, spec, fontId);
-        }
+    }
     }
 #if !defined (NDEBUG)
     printf("[Text] %zu fonts ready\n", size_Array(&d->fonts));
@@ -515,7 +466,7 @@
 
 void setAnsiFlags_Text(int ansiFlags) {
     activeText_->ansiFlags = ansiFlags;
-}
+    }
 
 void setDocumentFontSize_Text(iText *d, float fontSizeFactor) {
     fontSizeFactor *= contentScale_Text_;
@@ -947,7 +898,7 @@
     iAttributedRun run = {
         .logical = { 0, length },
         .attrib  = { .colorId = d->colorId, .isBaseRTL = d->isBaseRTL },
-        .font    = d->font,
+                                   .font    = d->font,
     };
     const int     *logToSource = constData_Array(&d->logicalToSourceOffset);
     const int *    logToVis    = constData_Array(&d->logicalToVisual);
@@ -1604,19 +1555,11 @@
                         prevCh = ch;
         }
                     else {
-<<<<<<< HEAD
-                        //if (~glyphFlags & HB_GLYPH_FLAG_UNSAFE_TO_BREAK) {
-                            safeBreakPos = logPos;
-                            breakAdvance = wrapAdvance;
-                        //}
-        }
-=======
                         safeBreakPos  = logPos;
                         breakAdvance  = wrapAdvance;
                         breakRunIndex = runIndex;
                         wrapAttrib    = run->attrib;
-                    }
->>>>>>> c37cefe8
+        }
                     if (isHitPointOnThisLine) {
                         if (wrap->hitPoint.x >= orig.x + wrapAdvance &&
                             wrap->hitPoint.x < orig.x + wrapAdvance + xAdvance) {
@@ -1649,36 +1592,21 @@
                     }
                             wrapPosRange.end = logPos;
                             breakAdvance     = wrapAdvance;
-<<<<<<< HEAD
-                }
-                        wrapResumePos      = wrapPosRange.end;
-                        if (args->wrap->mode != anyCharacter_WrapTextMode) {
-                            while (wrapResumePos < textLen && isSpace_Char(logicalText[wrapResumePos])) {
-                                wrapResumePos++; /* skip space */
-            }
-                    }
-                        wrapRuns.end       = runIndex + 1; /* still includes this run */
-                        wrapResumeRunIndex = runIndex;     /* ...but continue from the same one */
-                        wrapAdvance        = breakAdvance;
-                    break;
-                }
-=======
                             breakRunIndex    = runIndex;
-                        }
+                }
                         wrapResumePos = wrapPosRange.end;
                         if (args->wrap->mode != anyCharacter_WrapTextMode) {
                             while (wrapResumePos < textLen && isSpace_Char(logicalText[wrapResumePos])) {
                                 wrapResumePos++; /* skip space */
-                            }
-                        }
+            }
+                    }
                         wrapRuns.end       = breakRunIndex + 1; /* still includes this run */
                         wrapResumeRunIndex = breakRunIndex;     /* ...but continue from the same one */
 //                        printf("-> wrapAdv:%f (breakAdv:%f)\n", wrapAdvance, breakAdvance);
                         wrapAdvance        = breakAdvance;
 //                        printf("wrapResumePos:%d\n", wrapResumePos);
-                        break;
-                    }
->>>>>>> c37cefe8
+                    break;
+                }
                     wrapAdvance += xAdvance;
                     /* Additional kerning tweak. It would be better to use HarfBuzz font callbacks,
                        but they don't seem to get called? */
@@ -1687,12 +1615,8 @@
                                                        glyphId,
                                                        buf->glyphInfo[i + 1].codepoint);
                     }
-<<<<<<< HEAD
-=======
-                }
+            }
 //                printf("...finished checking run %zu\n", runIndex);
->>>>>>> c37cefe8
-            }
                 }
             if (isHitPointOnThisLine && wrap->hitPoint.x >= orig.x + wrapAdvance) {
                 /* On the right side. */
@@ -1744,17 +1668,17 @@
                 else {
                         pushFront_Array(&runOrder, &runIndex);
                         oppositeInsertIndex = iInvalidPos;
-                    }
-                }
-            }
+                }
+            }
+        }
 #if 0
-            printf("Run order: ");
-            iConstForEach(Array, ro, &runOrder) {
-                const size_t *idx = ro.value;
-                printf("%zu {%s}\n", *idx,
-                       cstr_Rangecc(sourceRange_AttributedText_(&attrText,                                                                   ((const iAttributedRun *) at_Array(&attrText.runs, *idx))->logical)));
-            }
-            printf("\n");
+        printf("Run order: ");
+        iConstForEach(Array, ro, &runOrder) {
+            const size_t *idx = ro.value;
+            printf("%zu {%s}\n", *idx,
+                   cstr_Rangecc(sourceRange_AttributedText_(&attrText,                                                                   ((const iAttributedRun *) at_Array(&attrText.runs, *idx))->logical)));
+        }
+        printf("\n");
 #endif
             
         }
@@ -1766,15 +1690,7 @@
             if (layoutBound > 0) {
                 origin = layoutBound - wrapAdvance;
             }
-<<<<<<< HEAD
-//            else if (args->xposLayoutBound > 0) {
-//                iAssert(mode & draw_RunMode);
-////                origin = args->xposLayoutBound - orig.x - wrapAdvance * 2;
-//            }
-                }
-=======
-        }
->>>>>>> c37cefe8
+                }
         /* Make a callback for each wrapped line. */
         if (wrap && wrap->wrapFunc &&
             !notify_WrapText_(args->wrap,
@@ -1783,12 +1699,8 @@
                               origin,
                               iRound(wrapAdvance))) {
             willAbortDueToWrap = iTrue;
-<<<<<<< HEAD
-            }
-=======
-        }
+            }
         wrapAttrib = lastAttrib;
->>>>>>> c37cefe8
         xCursor = origin;
         /* We have determined a possible wrap position and alignment for the work runs,
            so now we can process the glyphs. */
@@ -1839,21 +1751,8 @@
                 /* Output position for the glyph. */
                 SDL_Rect dst = { orig.x + xCursor + xOffset + glyph->d[hoff].x,
                                  orig.y + yCursor - yOffset + glyph->font->baseline + glyph->d[hoff].y,
-<<<<<<< HEAD
                          glyph->rect[hoff].size.x,
                          glyph->rect[hoff].size.y };
-        if (mode & visualFlag_RunMode) {
-            if (isEmpty_Rect(bounds)) {
-                bounds = init_Rect(dst.x, dst.y, dst.w, dst.h);
-            }
-            else {
-                bounds = union_Rect(bounds, init_Rect(dst.x, dst.y, dst.w, dst.h));
-            }
-        }
-        else {
-=======
-                                 glyph->rect[hoff].size.x,
-                                 glyph->rect[hoff].size.y };
                 /* Align baselines of different fonts. */
                 if (run->font != attrText.baseFont &&
                     ~run->font->fontSpec->flags & auxiliary_FontSpecFlag) {
@@ -1861,16 +1760,15 @@
                     const int bl2 = run->font->baseline + run->font->vertOffset;
                     dst.y += bl1 - bl2;
                 }
-                if (mode & visualFlag_RunMode) {
-                    if (isEmpty_Rect(bounds)) {
-                        bounds = init_Rect(dst.x, dst.y, dst.w, dst.h);
-                    }
-                    else {
-                        bounds = union_Rect(bounds, init_Rect(dst.x, dst.y, dst.w, dst.h));
-                    }
-                }
-                else {
->>>>>>> c37cefe8
+        if (mode & visualFlag_RunMode) {
+            if (isEmpty_Rect(bounds)) {
+                bounds = init_Rect(dst.x, dst.y, dst.w, dst.h);
+            }
+            else {
+                bounds = union_Rect(bounds, init_Rect(dst.x, dst.y, dst.w, dst.h));
+            }
+        }
+        else {
                     bounds.size.x = iMax(bounds.size.x, dst.x + dst.w - orig.x);
                     bounds.size.y = iMax(bounds.size.y, yCursor + glyph->font->height);
                 }
