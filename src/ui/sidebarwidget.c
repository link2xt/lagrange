--- conflicted
+++ resolved
@@ -478,10 +478,7 @@
                 addActionButton_SidebarWidget_(d, add_Icon " ${sidebar.action.ident.new}", "ident.new", 0);
                 addActionButton_SidebarWidget_(d, "${sidebar.action.ident.import}", "ident.import", 0);
             }
-<<<<<<< HEAD
-=======
             /*
->>>>>>> 341e2b56
             const iMenuItem menuItems[] = {
                 { person_Icon " ${ident.use}", 0, 0, "ident.use arg:1" },
                 { close_Icon " ${ident.stopuse}", 0, 0, "ident.use arg:0" },
@@ -908,10 +905,7 @@
                                     isSelected_Widget(findChild_Widget(editor, "bmed.tag.linksplit")));
             postCommand_App("bookmarks.changed");
         }
-<<<<<<< HEAD
-=======
         setupSheetTransition_Mobile(editor, iFalse);
->>>>>>> 341e2b56
         destroy_Widget(editor);
         return iTrue;
     }
@@ -1417,11 +1411,7 @@
                 updateMouseHover_ListWidget(d->list);
             }
             if (constHoverItem_ListWidget(d->list) || isVisible_Widget(d->menu)) {
-<<<<<<< HEAD
                 d->contextItem  = hoverItem_ListWidget(d->list);
-=======
-                d->contextItem = hoverItem_ListWidget(d->list);
->>>>>>> 341e2b56
                 /* Context is drawn in hover state. */
                 if (d->contextIndex != iInvalidPos) {
                     invalidateItem_ListWidget(d->list, d->contextIndex);
