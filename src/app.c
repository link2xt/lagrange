--- conflicted
+++ resolved
@@ -544,9 +544,9 @@
 
 iBool forceLineWrap_App(void) {
     return app_.forceWrap;
-}
-
 iBool forceSoftwareRender_App(void) {
+}
+
     if (app_.forceSoftwareRender) {
         return iTrue;
     }
@@ -919,7 +919,7 @@
         const iPtrArray *homepages =
             list_Bookmarks(d->bookmarks, NULL, filterTagsRegExp_Bookmarks, pattern);
         if (isEmpty_PtrArray(homepages)) {
-            postCommand_App("open url:about:lagrange");
+        postCommand_App("open url:about:lagrange");
         }
         else {
             iStringSet *urls = iClob(new_StringSet());
@@ -1044,15 +1044,10 @@
                          iClob(newStringsCStr_StringList("/usr/bin/x-www-browser", cstr_String(url), NULL))
 #elif defined (iPlatformMsys)
         iClob(newStringsCStr_StringList(
-<<<<<<< HEAD
-            "c:\\Windows\\System32\\cmd.exe", "/q", "/c", "start", cstr_String(url), NULL))
-=======
             concatPath_CStr(cstr_String(execPath_App()), "../urlopen.bat"),
             cstr_String(url),
             NULL))
->>>>>>> fa5632e9
-        /* TODO: Should consult environment variables to find the
-           right cmd.exe. Also, the prompt window is shown momentarily... */
+        /* TODO: The prompt window is shown momentarily... */
 #endif
     );
     start_Process(proc);
