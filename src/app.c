/* Copyright 2020 Jaakko Keränen <jaakko.keranen@iki.fi>

Redistribution and use in source and binary forms, with or without
modification, are permitted provided that the following conditions are met:

1. Redistributions of source code must retain the above copyright notice, this
   list of conditions and the following disclaimer.
2. Redistributions in binary form must reproduce the above copyright notice,
   this list of conditions and the following disclaimer in the documentation
   and/or other materials provided with the distribution.

THIS SOFTWARE IS PROVIDED BY THE COPYRIGHT HOLDERS AND CONTRIBUTORS "AS IS" AND
ANY EXPRESS OR IMPLIED WARRANTIES, INCLUDING, BUT NOT LIMITED TO, THE IMPLIED
WARRANTIES OF MERCHANTABILITY AND FITNESS FOR A PARTICULAR PURPOSE ARE
DISCLAIMED. IN NO EVENT SHALL THE COPYRIGHT OWNER OR CONTRIBUTORS BE LIABLE FOR
ANY DIRECT, INDIRECT, INCIDENTAL, SPECIAL, EXEMPLARY, OR CONSEQUENTIAL DAMAGES
(INCLUDING, BUT NOT LIMITED TO, PROCUREMENT OF SUBSTITUTE GOODS OR SERVICES;
LOSS OF USE, DATA, OR PROFITS; OR BUSINESS INTERRUPTION) HOWEVER CAUSED AND ON
ANY THEORY OF LIABILITY, WHETHER IN CONTRACT, STRICT LIABILITY, OR TORT
(INCLUDING NEGLIGENCE OR OTHERWISE) ARISING IN ANY WAY OUT OF THE USE OF THIS
SOFTWARE, EVEN IF ADVISED OF THE POSSIBILITY OF SUCH DAMAGE. */

#include "app.h"
#include "bookmarks.h"
#include "defs.h"
#include "embedded.h"
#include "feeds.h"
#include "mimehooks.h"
#include "gmcerts.h"
#include "gmdocument.h"
#include "gmutil.h"
#include "history.h"
#include "ui/certimportwidget.h"
#include "ui/color.h"
#include "ui/command.h"
#include "ui/documentwidget.h"
#include "ui/inputwidget.h"
#include "ui/keys.h"
#include "ui/labelwidget.h"
#include "ui/sidebarwidget.h"
#include "ui/text.h"
#include "ui/util.h"
#include "ui/window.h"
#include "visited.h"

#include <the_Foundation/commandline.h>
#include <the_Foundation/file.h>
#include <the_Foundation/fileinfo.h>
#include <the_Foundation/path.h>
#include <the_Foundation/process.h>
#include <the_Foundation/sortedarray.h>
#include <the_Foundation/time.h>
#include <SDL_events.h>
#include <SDL_filesystem.h>
#include <SDL_render.h>
#include <SDL_timer.h>
#include <SDL_video.h>
#include <SDL_version.h>

#include <stdio.h>
#include <stdarg.h>
#include <errno.h>

#if defined (iPlatformAppleDesktop)
#   include "macos.h"
#endif
#if defined (iPlatformAppleMobile)
#   include "ios.h"
#endif
#if defined (iPlatformMsys)
#   include "win32.h"
#endif
#if SDL_VERSION_ATLEAST(2, 0, 14)
#   include <SDL_misc.h>
#endif

iDeclareType(App)

#if defined (iPlatformAppleDesktop)
#define EMB_BIN "../../Resources/resources.lgr"
static const char *defaultDataDir_App_ = "~/Library/Application Support/fi.skyjake.Lagrange";
#endif
#if defined (iPlatformAppleMobile)
#define EMB_BIN "../../Resources/resources.lgr"
static const char *defaultDataDir_App_ = "~/Library/Application Support";
#endif
#if defined (iPlatformMsys)
#define EMB_BIN "../resources.lgr"
static const char *defaultDataDir_App_ = "~/AppData/Roaming/fi.skyjake.Lagrange";
#endif
#if defined (iPlatformLinux) || defined (iPlatformOther)
#define EMB_BIN  "../../share/lagrange/resources.lgr"
static const char *defaultDataDir_App_ = "~/.config/lagrange";
#endif
#if defined (LAGRANGE_EMB_BIN) /* specified in build config */
#  undef EMB_BIN
#  define EMB_BIN LAGRANGE_EMB_BIN
#endif
#define EMB_BIN2 "../resources.lgr" /* fallback from build/executable dir */
static const char *prefsFileName_App_      = "prefs.cfg";
static const char *oldStateFileName_App_   = "state.binary";
static const char *stateFileName_App_      = "state.lgr";
static const char *defaultDownloadDir_App_ = "~/Downloads";

static const int idleThreshold_App_ = 1000; /* ms */

struct Impl_App {
    iCommandLine args;
    iString *    execPath;
    iMimeHooks * mimehooks;
    iGmCerts *   certs;
    iVisited *   visited;
    iBookmarks * bookmarks;
    iWindow *    window;
    iSortedArray tickers;
    uint32_t     lastTickerTime;
    uint32_t     elapsedSinceLastTicker;
    iBool        isRunning;
#if defined (LAGRANGE_IDLE_SLEEP)
    iBool        isIdling;
    uint32_t     lastEventTime;
    int          sleepTimer;
#endif
    iAtomicInt   pendingRefresh;
    int          tabEnum;
    iStringList *launchCommands;
    iBool        isFinishedLaunching;
    iTime        lastDropTime; /* for detecting drops of multiple items */
    int          autoReloadTimer;
    /* Preferences: */
    iBool        commandEcho;         /* --echo */
    iBool        forceSoftwareRender; /* --sw */
    iRect        initialWindowRect;
    iPrefs       prefs;
};

static iApp app_;

iDeclareType(Ticker)

struct Impl_Ticker {
    iAny *context;
    void (*callback)(iAny *);
};

static int cmp_Ticker_(const void *a, const void *b) {
    const iTicker *elems[2] = { a, b };
    return iCmp(elems[0]->context, elems[1]->context);
}

const iString *dateStr_(const iDate *date) {
    return collectNewFormat_String("%d-%02d-%02d %02d:%02d:%02d",
                                   date->year,
                                   date->month,
                                   date->day,
                                   date->hour,
                                   date->minute,
                                   date->second);
}

static iString *serializePrefs_App_(const iApp *d) {
    iString *str = new_String();
    const iSidebarWidget *sidebar  = findWidget_App("sidebar");
    const iSidebarWidget *sidebar2 = findWidget_App("sidebar2");
#if defined (LAGRANGE_CUSTOM_FRAME)
    appendFormat_String(str, "customframe arg:%d\n", d->prefs.customFrame);
#endif
    appendFormat_String(str, "window.retain arg:%d\n", d->prefs.retainWindowSize);
    if (d->prefs.retainWindowSize) {
        int w, h, x, y;
        x = d->window->place.normalRect.pos.x;
        y = d->window->place.normalRect.pos.y;
        w = d->window->place.normalRect.size.x;
        h = d->window->place.normalRect.size.y;
        appendFormat_String(str, "window.setrect width:%d height:%d coord:%d %d\n", w, h, x, y);
        appendFormat_String(str, "sidebar.width arg:%d\n", width_SidebarWidget(sidebar));
        appendFormat_String(str, "sidebar2.width arg:%d\n", width_SidebarWidget(sidebar2));
        /* On macOS, maximization should be applied at creation time or the window will take
           a moment to animate to its maximized size. */
#if defined (LAGRANGE_CUSTOM_FRAME)
        if (snap_Window(d->window)) {
            if (~SDL_GetWindowFlags(d->window->win) & SDL_WINDOW_MINIMIZED) {
                /* Save the actual visible window position, too, because snapped windows may
                   still be resized/moved without affecting normalRect. */
                SDL_GetWindowPosition(d->window->win, &x, &y);
                SDL_GetWindowSize(d->window->win, &w, &h);
                appendFormat_String(
                    str, "~window.setrect snap:%d width:%d height:%d coord:%d %d\n",
                    snap_Window(d->window), w, h, x, y);
            }
        }
#elif !defined (iPlatformApple)
        if (snap_Window(d->window) == maximized_WindowSnap) {
            appendFormat_String(str, "~window.maximize\n");
        }
#endif
    }
    /* Sidebars. */ {
        if (isVisible_Widget(sidebar) && deviceType_App() != phone_AppDeviceType) {
            appendCStr_String(str, "sidebar.toggle\n");
        }
        appendFormat_String(str, "sidebar.mode arg:%d\n", mode_SidebarWidget(sidebar));
        if (isVisible_Widget(sidebar2) && deviceType_App() != phone_AppDeviceType) {
            appendCStr_String(str, "sidebar2.toggle\n");
        }
        appendFormat_String(str, "sidebar2.mode arg:%d\n", mode_SidebarWidget(sidebar2));
    }
    appendFormat_String(str, "uiscale arg:%f\n", uiScale_Window(d->window));
    appendFormat_String(str, "prefs.dialogtab arg:%d\n", d->prefs.dialogTab);
    appendFormat_String(str, "font.set arg:%d\n", d->prefs.font);
    appendFormat_String(str, "headingfont.set arg:%d\n", d->prefs.headingFont);
    appendFormat_String(str, "prefs.mono.gemini.changed arg:%d\n", d->prefs.monospaceGemini);
    appendFormat_String(str, "prefs.mono.gopher.changed arg:%d\n", d->prefs.monospaceGopher);
    appendFormat_String(str, "zoom.set arg:%d\n", d->prefs.zoomPercent);
    appendFormat_String(str, "smoothscroll arg:%d\n", d->prefs.smoothScrolling);
    appendFormat_String(str, "imageloadscroll arg:%d\n", d->prefs.loadImageInsteadOfScrolling);
    appendFormat_String(str, "cachesize.set arg:%d\n", d->prefs.maxCacheSize);
    appendFormat_String(str, "decodeurls arg:%d\n", d->prefs.decodeUserVisibleURLs);
    appendFormat_String(str, "linewidth.set arg:%d\n", d->prefs.lineWidth);
    appendFormat_String(str, "prefs.biglede.changed arg:%d\n", d->prefs.bigFirstParagraph);
    appendFormat_String(str, "prefs.sideicon.changed arg:%d\n", d->prefs.sideIcon);
    appendFormat_String(str, "prefs.centershort.changed arg:%d\n", d->prefs.centerShortDocs);
    appendFormat_String(str, "quoteicon.set arg:%d\n", d->prefs.quoteIcon ? 1 : 0);
    appendFormat_String(str, "prefs.hoverlink.changed arg:%d\n", d->prefs.hoverLink);
    appendFormat_String(str, "theme.set arg:%d auto:1\n", d->prefs.theme);
    appendFormat_String(str, "accent.set arg:%d\n", d->prefs.accent);
    appendFormat_String(str, "ostheme arg:%d\n", d->prefs.useSystemTheme);
    appendFormat_String(str, "doctheme.dark.set arg:%d\n", d->prefs.docThemeDark);
    appendFormat_String(str, "doctheme.light.set arg:%d\n", d->prefs.docThemeLight);
    appendFormat_String(str, "saturation.set arg:%d\n", (int) ((d->prefs.saturation * 100) + 0.5f));
    appendFormat_String(str, "proxy.gemini address:%s\n", cstr_String(&d->prefs.geminiProxy));
    appendFormat_String(str, "proxy.gopher address:%s\n", cstr_String(&d->prefs.gopherProxy));
    appendFormat_String(str, "proxy.http address:%s\n", cstr_String(&d->prefs.httpProxy));
    appendFormat_String(str, "downloads path:%s\n", cstr_String(&d->prefs.downloadDir));
    appendFormat_String(str, "searchurl address:%s\n", cstr_String(&d->prefs.searchUrl));
    return str;
}

static const char *dataDir_App_(void) {
#if defined (iPlatformLinux) || defined (iPlatformOther)
    const char *configHome = getenv("XDG_CONFIG_HOME");
    if (configHome) {
        return concatPath_CStr(configHome, "lagrange");
    }
#endif
#if defined (iPlatformMsys)
    /* Check for a portable userdata directory. */
    iApp *d = &app_;
    const char *userDir = concatPath_CStr(cstr_String(d->execPath), "..\\userdata");
    if (fileExistsCStr_FileInfo(userDir)) {
        return userDir;
    }
#endif
    return defaultDataDir_App_;
}

static const char *downloadDir_App_(void) {
#if defined (iPlatformLinux) || defined (iPlatformOther)
    /* Parse user-dirs.dirs using the `xdg-user-dir` tool. */
    iProcess *proc = iClob(new_Process());
    setArguments_Process(
        proc, iClob(newStringsCStr_StringList("/usr/bin/env", "xdg-user-dir", "DOWNLOAD", NULL)));
    if (start_Process(proc)) {
        iString *path = collect_String(newLocal_String(collect_Block(
            readOutputUntilClosed_Process(proc))));
        trim_String(path);
        if (!isEmpty_String(path)) {
            return cstr_String(path);
        }
    }
#endif
    return defaultDownloadDir_App_;
}

static const iString *prefsFileName_(void) {
    return collectNewCStr_String(concatPath_CStr(dataDir_App_(), prefsFileName_App_));
}

static void loadPrefs_App_(iApp *d) {
    iUnused(d);
    /* Create the data dir if it doesn't exist yet. */
    makeDirs_Path(collectNewCStr_String(dataDir_App_()));
    iFile *f = new_File(prefsFileName_());
    if (open_File(f, readOnly_FileMode | text_FileMode)) {
        iString *str = readString_File(f);
        const iRangecc src = range_String(str);
        iRangecc line = iNullRange;
        while (nextSplit_Rangecc(src, "\n", &line)) {
            iString cmdStr;
            initRange_String(&cmdStr, line);
            const char *cmd = cstr_String(&cmdStr);
            /* Window init commands must be handled before the window is created. */
            if (equal_Command(cmd, "uiscale")) {
                setUiScale_Window(get_Window(), argf_Command(cmd));
            }
            else if (equal_Command(cmd, "customframe")) {
                d->prefs.customFrame = arg_Command(cmd);
            }
            else if (equal_Command(cmd, "window.setrect") && !argLabel_Command(cmd, "snap")) {
                const iInt2 pos = coord_Command(cmd);
                d->initialWindowRect = init_Rect(
                    pos.x, pos.y, argLabel_Command(cmd, "width"), argLabel_Command(cmd, "height"));
            }
            else {
                postCommandString_App(&cmdStr);
            }
            deinit_String(&cmdStr);
        }
        delete_String(str);
    }
    else {
        /* default preference values */
    }
#if !defined (LAGRANGE_CUSTOM_FRAME)
    d->prefs.customFrame = iFalse;
#endif
    iRelease(f);
}

static void savePrefs_App_(const iApp *d) {
    iString *cfg = serializePrefs_App_(d);
    iFile *f = new_File(prefsFileName_());
    if (open_File(f, writeOnly_FileMode | text_FileMode)) {
        write_File(f, &cfg->chars);
    }
    iRelease(f);
    delete_String(cfg);
}

static const char *magicState_App_       = "lgL1";
static const char *magicTabDocument_App_ = "tabd";

static iBool loadState_App_(iApp *d) {
    iUnused(d);
    const char *oldPath = concatPath_CStr(dataDir_App_(), oldStateFileName_App_);
    const char *path    = concatPath_CStr(dataDir_App_(), stateFileName_App_);
    iFile *f = iClob(newCStr_File(fileExistsCStr_FileInfo(path) ? path : oldPath));
    if (open_File(f, readOnly_FileMode)) {
        char magic[4];
        readData_File(f, 4, magic);
        if (memcmp(magic, magicState_App_, 4)) {
            printf("%s: format not recognized\n", cstr_String(path_File(f)));
            return iFalse;
        }
        const uint32_t version = readU32_File(f);
        /* Check supported versions. */
        if (version > latest_FileVersion) {
            printf("%s: unsupported version\n", cstr_String(path_File(f)));
            return iFalse;
        }
        setVersion_Stream(stream_File(f), version);
        iDocumentWidget *doc = document_App();
        iDocumentWidget *current = NULL;
        while (!atEnd_File(f)) {
            readData_File(f, 4, magic);
            if (!memcmp(magic, magicTabDocument_App_, 4)) {
                if (!doc) {
                    doc = newTab_App(NULL, iTrue);
                }
                if (read8_File(f)) {
                    current = doc;
                }
                deserializeState_DocumentWidget(doc, stream_File(f));
                doc = NULL;
            }
            else {
                printf("%s: unrecognized data\n", cstr_String(path_File(f)));
                return iFalse;
            }
        }
        postCommandf_App("tabs.switch page:%p", current);
        return iTrue;
    }
    return iFalse;
}

iObjectList *listDocuments_App(void) {
    iObjectList *docs = new_ObjectList();
    const iWidget *tabs = findWidget_App("doctabs");
    iForEach(ObjectList, i, children_Widget(findChild_Widget(tabs, "tabs.pages"))) {
        if (isInstance_Object(i.object, &Class_DocumentWidget)) {
            pushBack_ObjectList(docs, i.object);
        }
    }
    return docs;
}

static void saveState_App_(const iApp *d) {
    iUnused(d);
    trimCache_App();
    iFile *f = newCStr_File(concatPath_CStr(dataDir_App_(), stateFileName_App_));
    if (open_File(f, writeOnly_FileMode)) {
        writeData_File(f, magicState_App_, 4);
        writeU32_File(f, latest_FileVersion); /* version */
        iConstForEach(ObjectList, i, iClob(listDocuments_App())) {
            iAssert(isInstance_Object(i.object, &Class_DocumentWidget));
            writeData_File(f, magicTabDocument_App_, 4);
            write8_File(f, document_App() == i.object ? 1 : 0);
            serializeState_DocumentWidget(i.object, stream_File(f));
        }
    }
    else {
        fprintf(stderr, "[App] failed to save state: %s\n", strerror(errno));
    }
    iRelease(f);
}

#if defined (LAGRANGE_IDLE_SLEEP)
static uint32_t checkAsleep_App_(uint32_t interval, void *param) {
    iApp *d = param;
    iUnused(d);
    SDL_Event ev = { .type = SDL_USEREVENT };
    ev.user.code = asleep_UserEventCode;
    SDL_PushEvent(&ev);
    return interval;
}
#endif

static uint32_t postAutoReloadCommand_App_(uint32_t interval, void *param) {
    iUnused(param);
    postCommand_App("document.autoreload");
    return interval;
}

static void init_App_(iApp *d, int argc, char **argv) {
    init_CommandLine(&d->args, argc, argv);
    /* Where was the app started from? We ask SDL first because the command line alone is
       not a reliable source of this information, particularly when it comes to different
       operating systems. */ {
        char *exec = SDL_GetBasePath();
        if (exec) {
            d->execPath = newCStr_String(concatPath_CStr(
                exec, cstr_Rangecc(baseName_Path(executablePath_CommandLine(&d->args)))));
        }
        else {
            d->execPath = copy_String(executablePath_CommandLine(&d->args));
        }
        SDL_free(exec);
    }
    const iBool isFirstRun =
        !fileExistsCStr_FileInfo(cleanedPath_CStr(concatPath_CStr(dataDir_App_(), "prefs.cfg")));
    d->isFinishedLaunching = iFalse;
    d->launchCommands      = new_StringList();
    iZap(d->lastDropTime);
    init_SortedArray(&d->tickers, sizeof(iTicker), cmp_Ticker_);
    d->lastTickerTime         = SDL_GetTicks();
    d->elapsedSinceLastTicker = 0;
    d->commandEcho            = checkArgument_CommandLine(&d->args, "echo") != NULL;
    d->forceSoftwareRender    = checkArgument_CommandLine(&d->args, "sw") != NULL;
    d->initialWindowRect      = init_Rect(-1, -1, 900, 560);
#if defined (iPlatformMsys)
    /* Must scale by UI scaling factor. */
    mulfv_I2(&d->initialWindowRect.size, desktopDPI_Win32());
#endif
#if defined (iPlatformLinux)
    /* Scale by the primary (?) monitor DPI. */ {
        float vdpi;
        SDL_GetDisplayDPI(0, NULL, NULL, &vdpi);
        const float factor = vdpi / 96.0f;
        mulfv_I2(&d->initialWindowRect.size, iMax(factor, 1.0f));
    }
#endif
    init_Prefs(&d->prefs);
    setCStr_String(&d->prefs.downloadDir, downloadDir_App_());
    d->isRunning         = iFalse;
    d->window            = NULL;
    set_Atomic(&d->pendingRefresh, iFalse);
    d->mimehooks         = new_MimeHooks();
    d->certs             = new_GmCerts(dataDir_App_());
    d->visited           = new_Visited();
    d->bookmarks         = new_Bookmarks();
    d->tabEnum           = 0; /* generates unique IDs for tab pages */
    setThemePalette_Color(d->prefs.theme);
#if defined (LAGRANGE_IDLE_SLEEP)
    d->isIdling      = iFalse;
    d->lastEventTime = 0;
    d->sleepTimer    = SDL_AddTimer(1000, checkAsleep_App_, d);
#endif
#if defined (iPlatformAppleDesktop)
    setupApplication_MacOS();
#if defined (iPlatformAppleMobile)
#endif
    setupApplication_iOS();
#endif
#if defined (iPlatformAppleMobile)
    setupApplication_iOS();
#endif
    init_Keys();
    loadPrefs_App_(d);
    load_Keys(dataDir_App_());
    load_Visited(d->visited, dataDir_App_());
    load_Bookmarks(d->bookmarks, dataDir_App_());
    load_MimeHooks(d->mimehooks, dataDir_App_());
    if (isFirstRun) {
        /* Create the default bookmarks for a quick start. */
        add_Bookmarks(d->bookmarks,
                      collectNewCStr_String("gemini://skyjake.fi/lagrange/"),
                      collectNewCStr_String("Lagrange"),
                      NULL,
                      0x1f306);
        add_Bookmarks(d->bookmarks,
                      collectNewCStr_String("gemini://skyjake.fi/lagrange/getting_started.gmi"),
                      collectNewCStr_String("Getting Started"),
                      collectNewCStr_String("remotesource"),
                      0x1f306);
        fetchRemote_Bookmarks(d->bookmarks);
    }
#if defined (iHaveLoadEmbed)
    /* Load the resources from a file. */ {
        if (!load_Embed(concatPath_CStr(cstr_String(execPath_App()), EMB_BIN))) {
            if (!load_Embed(concatPath_CStr(cstr_String(execPath_App()), EMB_BIN2))) {
                fprintf(stderr, "failed to load resources: %s\n", strerror(errno));
                exit(-1);
            }
        }
    }
#endif
    d->window = new_Window(d->initialWindowRect);
    init_Feeds(dataDir_App_());
    /* Widget state init. */
    processEvents_App(postedEventsOnly_AppEventMode);
    if (!loadState_App_(d)) {
        postCommand_App("open url:about:help");
    }
    postCommand_App("window.unfreeze");
    d->autoReloadTimer = SDL_AddTimer(60 * 1000, postAutoReloadCommand_App_, NULL);
    postCommand_App("document.autoreload");
    d->isFinishedLaunching = iTrue;
    /* Run any commands that were pending completion of launch. */ {
        iForEach(StringList, i, d->launchCommands) {
            postCommandString_App(i.value);
        }
    }
    /* URLs from the command line. */ {
        iBool newTab = iFalse;
        for (size_t i = 1; i < size_StringList(args_CommandLine(&d->args)); i++) {
            const iString *arg = constAt_StringList(args_CommandLine(&d->args), i);
            const iBool    isKnownScheme =
                startsWithCase_String(arg, "gemini:") || startsWithCase_String(arg, "gopher:") ||
                startsWithCase_String(arg, "file:")   || startsWithCase_String(arg, "data:")   ||
                startsWithCase_String(arg, "about:");
            if (isKnownScheme || fileExists_FileInfo(arg)) {
                postCommandf_App("open newtab:%d url:%s",
                                 newTab,
                                 isKnownScheme ? cstr_String(arg)
                                               : cstrCollect_String(makeFileUrl_String(arg)));
                newTab = iTrue;
            }
        }
    }
}

static void deinit_App(iApp *d) {
    saveState_App_(d);
    deinit_Feeds();
    save_Keys(dataDir_App_());
    deinit_Keys();
    savePrefs_App_(d);
    deinit_Prefs(&d->prefs);
    save_Bookmarks(d->bookmarks, dataDir_App_());
    delete_Bookmarks(d->bookmarks);
    save_Visited(d->visited, dataDir_App_());
    delete_Visited(d->visited);
    delete_GmCerts(d->certs);
    save_MimeHooks(d->mimehooks);
    delete_MimeHooks(d->mimehooks);
    deinit_SortedArray(&d->tickers);
    delete_Window(d->window);
    d->window = NULL;
    deinit_CommandLine(&d->args);
    iRelease(d->launchCommands);
    delete_String(d->execPath);
    iRecycle();
}

const iString *execPath_App(void) {
    return app_.execPath;
}

const iString *dataDir_App(void) {
    return collect_String(cleanedCStr_Path(dataDir_App_()));
}

const iString *downloadDir_App(void) {
    return collect_String(cleaned_Path(&app_.prefs.downloadDir));
}

const iString *downloadPathForUrl_App(const iString *url, const iString *mime) {
    /* Figure out a file name from the URL. */
    iUrl parts;
    init_Url(&parts, url);
    while (startsWith_Rangecc(parts.path, "/")) {
        parts.path.start++;
    }
    while (endsWith_Rangecc(parts.path, "/")) {
        parts.path.end--;
    }
    iString *name = collectNewCStr_String("pagecontent");
    if (isEmpty_Range(&parts.path)) {
        if (!isEmpty_Range(&parts.host)) {
            setRange_String(name, parts.host);
            replace_Block(&name->chars, '.', '_');
        }
    }
    else {
        iRangecc fn = { parts.path.start + lastIndexOfCStr_Rangecc(parts.path, "/") + 1,
                        parts.path.end };
        if (!isEmpty_Range(&fn)) {
            setRange_String(name, fn);
        }
    }
    if (startsWith_String(name, "~")) {
        /* This would be interpreted as a reference to a home directory. */
        remove_Block(&name->chars, 0, 1);
    }
    iString *savePath = concat_Path(downloadDir_App(), name);
    if (lastIndexOfCStr_String(savePath, ".") == iInvalidPos) {
        /* No extension specified in URL. */
        if (startsWith_String(mime, "text/gemini")) {
            appendCStr_String(savePath, ".gmi");
        }
        else if (startsWith_String(mime, "text/")) {
            appendCStr_String(savePath, ".txt");
        }
        else if (startsWith_String(mime, "image/")) {
            appendCStr_String(savePath, cstr_String(mime) + 6);
        }
    }
    if (fileExists_FileInfo(savePath)) {
        /* Make it unique. */
        iDate now;
        initCurrent_Date(&now);
        size_t insPos = lastIndexOfCStr_String(savePath, ".");
        if (insPos == iInvalidPos) {
            insPos = size_String(savePath);
        }
        const iString *date = collect_String(format_Date(&now, "_%Y-%m-%d_%H%M%S"));
        insertData_Block(&savePath->chars, insPos, cstr_String(date), size_String(date));
    }
    return collect_String(savePath);
}

const iString *debugInfo_App(void) {
    extern char **environ; /* The environment variables. */
    iApp *d = &app_;
    iString *msg = collectNew_String();
    format_String(msg, "# Debug information\n");
    appendFormat_String(msg, "## Documents\n");
    iForEach(ObjectList, k, iClob(listDocuments_App())) {
        iDocumentWidget *doc = k.object;
        appendFormat_String(msg, "### Tab %zu: %s\n",
                            childIndex_Widget(constAs_Widget(doc)->parent, k.object),
                            cstr_String(bookmarkTitle_DocumentWidget(doc)));
        append_String(msg, collect_String(debugInfo_History(history_DocumentWidget(doc))));
    }
    appendCStr_String(msg, "## Environment\n```\n");
    for (char **env = environ; *env; env++) {
        appendFormat_String(msg, "%s\n", *env);
    }
    appendCStr_String(msg, "```\n");
    appendFormat_String(msg, "## Launch arguments\n```\n");
    iConstForEach(StringList, i, args_CommandLine(&d->args)) {
        appendFormat_String(msg, "%3zu : %s\n", i.pos, cstr_String(i.value));
    }
    appendFormat_String(msg, "```\n## Launch commands\n");
    iConstForEach(StringList, j, d->launchCommands) {
        appendFormat_String(msg, "%s\n", cstr_String(j.value));
    }
    appendFormat_String(msg, "## MIME hooks\n");
    append_String(msg, debugInfo_MimeHooks(d->mimehooks));
    return msg;
}

static void clearCache_App_(void) {
    iForEach(ObjectList, i, iClob(listDocuments_App())) {
        clearCache_History(history_DocumentWidget(i.object));
    }
}

void trimCache_App(void) {
    iApp *d = &app_;
    size_t cacheSize = 0;
    const size_t limit = d->prefs.maxCacheSize * 1000000;
    iObjectList *docs = listDocuments_App();
    iForEach(ObjectList, i, docs) {
        cacheSize += cacheSize_History(history_DocumentWidget(i.object));
    }
    init_ObjectListIterator(&i, docs);
    iBool wasPruned = iFalse;
    while (cacheSize > limit) {
        iDocumentWidget *doc = i.object;
        const size_t pruned = pruneLeastImportant_History(history_DocumentWidget(doc));
        if (pruned) {
            cacheSize -= pruned;
            wasPruned = iTrue;
        }
        next_ObjectListIterator(&i);
        if (!i.value) {
            if (!wasPruned) break;
            wasPruned = iFalse;
            init_ObjectListIterator(&i, docs);
        }
    }
    iRelease(docs);
}

iLocalDef iBool isWaitingAllowed_App_(iApp *d) {
#if defined (LAGRANGE_IDLE_SLEEP)
    if (d->isIdling) {
        return iFalse;
    }
#endif
    return !value_Atomic(&d->pendingRefresh) && isEmpty_SortedArray(&d->tickers);
}

void processEvents_App(enum iAppEventMode eventMode) {
    iApp *d = &app_;
    SDL_Event ev;
    iBool gotEvents = iFalse;
    while ((isWaitingAllowed_App_(d) && eventMode == waitForNewEvents_AppEventMode &&
            SDL_WaitEvent(&ev)) ||
           ((!isWaitingAllowed_App_(d) || eventMode == postedEventsOnly_AppEventMode) &&
            SDL_PollEvent(&ev))) {
#if defined (iPlatformAppleMobile)
        if (processEvent_iOS(&ev)) {
            continue;
        }
#endif
        switch (ev.type) {
            case SDL_QUIT:
                d->isRunning = iFalse;
                if (findWidget_App("prefs")) {
                    /* Make sure changed preferences get saved. */
                    postCommand_App("prefs.dismiss");
                    processEvents_App(postedEventsOnly_AppEventMode);
                }
                goto backToMainLoop;
            case SDL_APP_LOWMEMORY:
                clearCache_App_();
                break;
            case SDL_APP_WILLENTERFOREGROUND:
                postRefresh_App();
                break;
            case SDL_APP_TERMINATING:
            case SDL_APP_WILLENTERBACKGROUND:
                savePrefs_App_(d);
                saveState_App_(d);
                break;
            case SDL_DROPFILE: {
                iBool wasUsed = processEvent_Window(d->window, &ev);
                if (!wasUsed) {
                    iBool newTab = iFalse;
                    if (elapsedSeconds_Time(&d->lastDropTime) < 0.1) {
                        /* Each additional drop gets a new tab. */
                        newTab = iTrue;
                    }
                    d->lastDropTime = now_Time();
                    if (startsWithCase_CStr(ev.drop.file, "gemini:") ||
                        startsWithCase_CStr(ev.drop.file, "file:")) {
                        postCommandf_App("~open newtab:%d url:%s", newTab, ev.drop.file);
                    }
                    else {
                        postCommandf_App(
                            "~open newtab:%d url:%s", newTab, makeFileUrl_CStr(ev.drop.file));
                    }
                }
                break;
            }
            default: {
#if defined (LAGRANGE_IDLE_SLEEP)
                if (ev.type == SDL_USEREVENT && ev.user.code == asleep_UserEventCode) {
                    if (SDL_GetTicks() - d->lastEventTime > idleThreshold_App_) {
                        if (!d->isIdling) {
//                            printf("[App] idling...\n");
                            fflush(stdout);
                        }
                        d->isIdling = iTrue;
                    }
                    continue;
                }
                d->lastEventTime = SDL_GetTicks();
                if (d->isIdling) {
//                    printf("[App] ...woke up\n");
                    fflush(stdout);
                }
                d->isIdling = iFalse;
#endif
                gotEvents = iTrue;
                iBool wasUsed = processEvent_Window(d->window, &ev);
                if (!wasUsed) {
                    /* There may be a key bindings for this. */
                    wasUsed = processEvent_Keys(&ev);
                }
                if (ev.type == SDL_USEREVENT && ev.user.code == command_UserEventCode) {
#if defined (iPlatformAppleDesktop)
                    handleCommand_MacOS(command_UserEvent(&ev));
#endif
                    if (isCommand_UserEvent(&ev, "metrics.changed")) {
                        arrange_Widget(d->window->root);
                    }
                    if (!wasUsed) {
                        /* No widget handled the command, so we'll do it. */
                        handleCommand_App(ev.user.data1);
                    }
                    /* Allocated by postCommand_Apps(). */
                    free(ev.user.data1);
                }
                break;
            }
        }
    }
#if defined (LAGRANGE_IDLE_SLEEP)
    if (d->isIdling && !gotEvents) {
        /* This is where we spend most of our time when idle. 60 Hz still quite a lot but we
           can't wait too long after the user tries to interact again with the app. In any
           case, on macOS SDL_WaitEvent() seems to use 10x more CPU time than sleeping. */
        SDL_Delay(1000 / 60);
    }
#endif
backToMainLoop:;
}

static void runTickers_App_(iApp *d) {
    const uint32_t now = SDL_GetTicks();
    d->elapsedSinceLastTicker = (d->lastTickerTime ? now - d->lastTickerTime : 0);
    d->lastTickerTime = now;
    if (isEmpty_SortedArray(&d->tickers)) {
        d->lastTickerTime = 0;
        return;
    }
    /* Tickers may add themselves again, so we'll run off a copy. */
    iSortedArray *pending = copy_SortedArray(&d->tickers);
    clear_SortedArray(&d->tickers);
    postRefresh_App();
    iConstForEach(Array, i, &pending->values) {
        const iTicker *ticker = i.value;
        if (ticker->callback) {
            ticker->callback(ticker->context);
        }
    }
    delete_SortedArray(pending);
    if (isEmpty_SortedArray(&d->tickers)) {
        d->lastTickerTime = 0;
    }
}

static int resizeWatcher_(void *user, SDL_Event *event) {
    iApp *d = user;
    if (event->type == SDL_WINDOWEVENT && event->window.event == SDL_WINDOWEVENT_SIZE_CHANGED) {
        const SDL_WindowEvent *winev = &event->window;
#if defined (iPlatformMsys)
        resetFonts_Text(); {
            SDL_Event u = { .type = SDL_USEREVENT };
            u.user.code = command_UserEventCode;
            u.user.data1 = strdup("theme.changed");
            u.user.windowID = id_Window(d->window);
            dispatchEvent_Widget(d->window->root, &u);
        }
#endif
        drawWhileResizing_Window(d->window, winev->data1, winev->data2);
    }
    return 0;
}

static int run_App_(iApp *d) {
    arrange_Widget(findWidget_App("root"));
    d->isRunning = iTrue;
    SDL_EventState(SDL_DROPFILE, SDL_ENABLE); /* open files via drag'n'drop */
    SDL_AddEventWatch(resizeWatcher_, d);
    while (d->isRunning) {
        processEvents_App(waitForNewEvents_AppEventMode);
        runTickers_App_(d);
        refresh_App();
        recycle_Garbage();
    }
    SDL_DelEventWatch(resizeWatcher_, d);
    return 0;
}

void refresh_App(void) {
    iApp *d = &app_;
#if defined (LAGRANGE_IDLE_SLEEP)
    if (d->isIdling) return;
#endif
    destroyPending_Widget();
    draw_Window(d->window);
    set_Atomic(&d->pendingRefresh, iFalse);
}

iBool isRefreshPending_App(void) {
    return value_Atomic(&app_.pendingRefresh);
}

uint32_t elapsedSinceLastTicker_App(void) {
    return app_.elapsedSinceLastTicker;
}

const iPrefs *prefs_App(void) {
    return &app_.prefs;
}

iBool forceSoftwareRender_App(void) {
    if (app_.forceSoftwareRender) {
        return iTrue;
    }
#if defined (LAGRANGE_ENABLE_X11_SWRENDER)
    if (getenv("DISPLAY")) {
        return iTrue;
    }
#endif
    return iFalse;
}

enum iColorTheme colorTheme_App(void) {
    return app_.prefs.theme;
}

const iString *schemeProxy_App(iRangecc scheme) {
    iApp *d = &app_;
    const iString *proxy = NULL;
    if (equalCase_Rangecc(scheme, "gemini")) {
        proxy = &d->prefs.geminiProxy;
    }
    else if (equalCase_Rangecc(scheme, "gopher")) {
        proxy = &d->prefs.gopherProxy;
    }
    else if (equalCase_Rangecc(scheme, "http") || equalCase_Rangecc(scheme, "https")) {
        proxy = &d->prefs.httpProxy;
    }
    return isEmpty_String(proxy) ? NULL : proxy;
}

int run_App(int argc, char **argv) {
    init_App_(&app_, argc, argv);
    const int rc = run_App_(&app_);
    deinit_App(&app_);
    return rc;
}

void postRefresh_App(void) {
    iApp *d = &app_;
#if defined (LAGRANGE_IDLE_SLEEP)
    d->isIdling = iFalse;
#endif
    const iBool wasPending = exchange_Atomic(&d->pendingRefresh, iTrue);
    if (!wasPending) {
        SDL_Event ev;
        ev.user.type     = SDL_USEREVENT;
        ev.user.code     = refresh_UserEventCode;
        ev.user.windowID = id_Window(get_Window());
        ev.user.data1    = NULL;
        ev.user.data2    = NULL;
        SDL_PushEvent(&ev);
    }
}

void postCommand_App(const char *command) {
    iApp *d = &app_;
    iAssert(command);
    SDL_Event ev;
    if (*command == '!') {
        /* Global command; this is global context so just ignore. */
        command++;
    }
    if (*command == '~') {
        /* Requires launch to be finished; defer it if needed. */
        command++;
        if (!d->isFinishedLaunching) {
            pushBackCStr_StringList(d->launchCommands, command);
            return;
        }
    }
    ev.user.type     = SDL_USEREVENT;
    ev.user.code     = command_UserEventCode;
    ev.user.windowID = id_Window(get_Window());
    ev.user.data1    = strdup(command);
    ev.user.data2    = NULL;
    SDL_PushEvent(&ev);
    if (app_.commandEcho) {
        printf("[command] %s\n", command); fflush(stdout);
    }
}

void postCommandf_App(const char *command, ...) {
    iBlock chars;
    init_Block(&chars, 0);
    va_list args;
    va_start(args, command);
    vprintf_Block(&chars, command, args);
    va_end(args);
    postCommand_App(cstr_Block(&chars));
    deinit_Block(&chars);
}

iAny *findWidget_App(const char *id) {
    if (!*id) return NULL;
    return findChild_Widget(app_.window->root, id);
}

void addTicker_App(iTickerFunc ticker, iAny *context) {
    iApp *d = &app_;
    insert_SortedArray(&d->tickers, &(iTicker){ context, ticker });
    postRefresh_App();
}

void removeTicker_App(iTickerFunc ticker, iAny *context) {
    iApp *d = &app_;
    remove_SortedArray(&d->tickers, &(iTicker){ context, ticker });
}

iMimeHooks *mimeHooks_App(void) {
    return app_.mimehooks;
}

iBool isLandscape_App(void) {
    const iApp *d = &app_;
    const iInt2 size = rootSize_Window(d->window);
    return size.x > size.y;
}

enum iAppDeviceType deviceType_App(void) {
#if defined (iPlatformAppleMobile)
    return isPhone_iOS() ? phone_AppDeviceType : tablet_AppDeviceType;
#else
    return desktop_AppDeviceType;
#endif
}

iGmCerts *certs_App(void) {
    return app_.certs;
}

iVisited *visited_App(void) {
    return app_.visited;
}

iBookmarks *bookmarks_App(void) {
    return app_.bookmarks;
}

static void updatePrefsThemeButtons_(iWidget *d) {
    for (size_t i = 0; i < max_ColorTheme; i++) {
        setFlags_Widget(findChild_Widget(d, format_CStr("prefs.theme.%u", i)),
                        selected_WidgetFlag,
                        colorTheme_App() == i);
    }
    for (size_t i = 0; i < max_ColorAccent; i++) {
        setFlags_Widget(findChild_Widget(d, format_CStr("prefs.accent.%u", i)),
                        selected_WidgetFlag,
                        prefs_App()->accent == i);
    }
}

static void updateDropdownSelection_(iLabelWidget *dropButton, const char *selectedCommand) {
    iForEach(ObjectList, i, children_Widget(findChild_Widget(as_Widget(dropButton), "menu"))) {
        iLabelWidget *item = i.object;
        const iBool isSelected = endsWith_String(command_LabelWidget(item), selectedCommand);
        setFlags_Widget(as_Widget(item), selected_WidgetFlag, isSelected);
        if (isSelected) {
            updateText_LabelWidget(dropButton, text_LabelWidget(item));
        }
    }
}

static void updateColorThemeButton_(iLabelWidget *button, int theme) {
//    const char *mode = strstr(cstr_String(id_Widget(as_Widget(button))), ".dark")
//                           ? "dark" : "light";
    updateDropdownSelection_(button, format_CStr(".set arg:%d", theme));
}

static void updateFontButton_(iLabelWidget *button, int font) {
    updateDropdownSelection_(button, format_CStr(".set arg:%d", font));
}

static iBool handlePrefsCommands_(iWidget *d, const char *cmd) {
    if (equal_Command(cmd, "prefs.dismiss") || equal_Command(cmd, "preferences")) {
        setUiScale_Window(get_Window(),
                          toFloat_String(text_InputWidget(findChild_Widget(d, "prefs.uiscale"))));
#if defined (LAGRANGE_DOWNLOAD_EDIT)
        postCommandf_App("downloads path:%s",
                         cstr_String(text_InputWidget(findChild_Widget(d, "prefs.downloads"))));
#endif
        postCommandf_App("customframe arg:%d",
                         isSelected_Widget(findChild_Widget(d, "prefs.customframe")));
        postCommandf_App("window.retain arg:%d",
                         isSelected_Widget(findChild_Widget(d, "prefs.retainwindow")));
        postCommandf_App("smoothscroll arg:%d",
                         isSelected_Widget(findChild_Widget(d, "prefs.smoothscroll")));
        postCommandf_App("imageloadscroll arg:%d",
                         isSelected_Widget(findChild_Widget(d, "prefs.imageloadscroll")));
        postCommandf_App("ostheme arg:%d",
                         isSelected_Widget(findChild_Widget(d, "prefs.ostheme")));
        postCommandf_App("decodeurls arg:%d",
                         isSelected_Widget(findChild_Widget(d, "prefs.decodeurls")));
        postCommandf_App("searchurl address:%s",
                         cstr_String(text_InputWidget(findChild_Widget(d, "prefs.searchurl"))));
        postCommandf_App("cachesize.set arg:%d",
                         toInt_String(text_InputWidget(findChild_Widget(d, "prefs.cachesize"))));
        postCommandf_App("proxy.gemini address:%s",
                         cstr_String(text_InputWidget(findChild_Widget(d, "prefs.proxy.gemini"))));
        postCommandf_App("proxy.gopher address:%s",
                         cstr_String(text_InputWidget(findChild_Widget(d, "prefs.proxy.gopher"))));
        postCommandf_App("proxy.http address:%s",
                         cstr_String(text_InputWidget(findChild_Widget(d, "prefs.proxy.http"))));
        const iWidget *tabs = findChild_Widget(d, "prefs.tabs");
        postCommandf_App("prefs.dialogtab arg:%u",
                         tabPageIndex_Widget(tabs, currentTabPage_Widget(tabs)));
        destroy_Widget(d);
        postCommand_App("prefs.changed");
        return iTrue;
    }
    else if (equal_Command(cmd, "quoteicon.set")) {
        const int arg = arg_Command(cmd);
        setFlags_Widget(findChild_Widget(d, "prefs.quoteicon.0"), selected_WidgetFlag, arg == 0);
        setFlags_Widget(findChild_Widget(d, "prefs.quoteicon.1"), selected_WidgetFlag, arg == 1);
        return iFalse;
    }
    else if (equal_Command(cmd, "doctheme.dark.set")) {
        updateColorThemeButton_(findChild_Widget(d, "prefs.doctheme.dark"), arg_Command(cmd));
        return iFalse;
    }
    else if (equal_Command(cmd, "doctheme.light.set")) {
        updateColorThemeButton_(findChild_Widget(d, "prefs.doctheme.light"), arg_Command(cmd));
        return iFalse;
    }
    else if (equal_Command(cmd, "font.set")) {
        updateFontButton_(findChild_Widget(d, "prefs.font"), arg_Command(cmd));
<<<<<<< HEAD
    else if (equal_Command(cmd, "headingfont.set")) {
        return iFalse;
    }
=======
        return iFalse;
    }
    else if (equal_Command(cmd, "headingfont.set")) {
>>>>>>> 4d6a8c04
        updateFontButton_(findChild_Widget(d, "prefs.headingfont"), arg_Command(cmd));
        return iFalse;
    }
    else if (equal_Command(cmd, "prefs.ostheme.changed")) {
        postCommandf_App("ostheme arg:%d", arg_Command(cmd));
    }
    else if (equal_Command(cmd, "theme.changed")) {
        updatePrefsThemeButtons_(d);
        if (!argLabel_Command(cmd, "auto")) {
            setToggle_Widget(findChild_Widget(d, "prefs.ostheme"), iFalse);
        }
    }
    return iFalse;
}

iDocumentWidget *document_App(void) {
    return iConstCast(iDocumentWidget *, currentTabPage_Widget(findWidget_App("doctabs")));
}

iDocumentWidget *document_Command(const char *cmd) {
    /* Explicitly referenced. */
    iAnyObject *obj = pointerLabel_Command(cmd, "doc");
    if (obj) {
        return obj;
    }
    /* Implicit via source widget. */
    obj = pointer_Command(cmd);
    if (obj && isInstance_Object(obj, &Class_DocumentWidget)) {
        return obj;
    }
    /* Currently visible document. */
    return document_App();
}

iDocumentWidget *newTab_App(const iDocumentWidget *duplicateOf, iBool switchToNew) {
    iApp *d = &app_;
    iWidget *tabs = findWidget_App("doctabs");
    setFlags_Widget(tabs, hidden_WidgetFlag, iFalse);
    iWidget *newTabButton = findChild_Widget(tabs, "newtab");
    removeChild_Widget(newTabButton->parent, newTabButton);
    iDocumentWidget *doc;
    if (duplicateOf) {
        doc = duplicate_DocumentWidget(duplicateOf);
    }
    else {
        doc = new_DocumentWidget();
    }
    setId_Widget(as_Widget(doc), format_CStr("document%03d", ++d->tabEnum));
    appendTabPage_Widget(tabs, as_Widget(doc), "", 0, 0);
    iRelease(doc); /* now owned by the tabs */
    addChild_Widget(findChild_Widget(tabs, "tabs.buttons"), iClob(newTabButton));
    if (switchToNew) {
        postCommandf_App("tabs.switch page:%p", doc);
    }
    arrange_Widget(tabs);
    refresh_Widget(tabs);
    postCommandf_App("tab.created id:%s", cstr_String(id_Widget(as_Widget(doc))));
    return doc;
}

static iBool handleIdentityCreationCommands_(iWidget *dlg, const char *cmd) {
    iApp *d = &app_;
    if (equal_Command(cmd, "ident.temp.changed")) {
        setFlags_Widget(
            findChild_Widget(dlg, "ident.temp.note"), hidden_WidgetFlag, !arg_Command(cmd));
        return iFalse;
    }
    if (equal_Command(cmd, "ident.accept") || equal_Command(cmd, "cancel")) {
        if (equal_Command(cmd, "ident.accept")) {
            const iString *commonName   = text_InputWidget (findChild_Widget(dlg, "ident.common"));
            const iString *email        = text_InputWidget (findChild_Widget(dlg, "ident.email"));
            const iString *userId       = text_InputWidget (findChild_Widget(dlg, "ident.userid"));
            const iString *domain       = text_InputWidget (findChild_Widget(dlg, "ident.domain"));
            const iString *organization = text_InputWidget (findChild_Widget(dlg, "ident.org"));
            const iString *country      = text_InputWidget (findChild_Widget(dlg, "ident.country"));
            const iBool    isTemp       = isSelected_Widget(findChild_Widget(dlg, "ident.temp"));
            if (isEmpty_String(commonName)) {
                makeMessage_Widget(orange_ColorEscape "MISSING INFO",
                                   "A \"Common name\" must be specified.");
                return iTrue;
            }
            iDate until;
            /* Validate the date. */ {
                iZap(until);
                unsigned int val[6];
                iDate today;
                initCurrent_Date(&today);
                const int n =
                    sscanf(cstr_String(text_InputWidget(findChild_Widget(dlg, "ident.until"))),
                           "%04u-%u-%u %u:%u:%u",
                           &val[0], &val[1], &val[2], &val[3], &val[4], &val[5]);
                if (n <= 0) {
                    makeMessage_Widget(orange_ColorEscape "INVALID DATE",
                                       "Please check the \"Valid until\" date. Examples:\n"
                                       "\u2022 2030\n"
                                       "\u2022 2025-06-30\n"
                                       "\u2022 2021-12-31 23:59:59");
                    return iTrue;
                }
                until.year   = val[0];
                until.month  = n >= 2 ? val[1] : 1;
                until.day    = n >= 3 ? val[2] : 1;
                until.hour   = n >= 4 ? val[3] : 0;
                until.minute = n >= 5 ? val[4] : 0;
                until.second = n == 6 ? val[5] : 0;
                until.gmtOffsetSeconds = today.gmtOffsetSeconds;
                /* In the past? */ {
                    iTime now, t;
                    initCurrent_Time(&now);
                    init_Time(&t, &until);
                    if (cmp_Time(&t, &now) <= 0) {
                        makeMessage_Widget(orange_ColorEscape "INVALID DATE",
                                           "Expiration date must be in the future.");
                        return iTrue;
                    }
                }
            }
            /* The input seems fine. */
            newIdentity_GmCerts(d->certs, isTemp ? temporary_GmIdentityFlag : 0,
                                until, commonName, email, userId, domain, organization, country);
            postCommandf_App("sidebar.mode arg:%d show:1", identities_SidebarMode);
            postCommand_App("idents.changed");
        }
        destroy_Widget(dlg);
        return iTrue;
    }
    return iFalse;
}

iBool willUseProxy_App(const iRangecc scheme) {
    return schemeProxy_App(scheme) != NULL;
}

const iString *searchQueryUrl_App(const iString *queryStringUnescaped) {
    iApp *d = &app_;
    if (isEmpty_String(&d->prefs.searchUrl)) {
        return collectNew_String();
    }
    const iString *escaped = urlEncode_String(queryStringUnescaped);
    return collectNewFormat_String("%s?%s", cstr_String(&d->prefs.searchUrl), cstr_String(escaped));
}

iBool handleCommand_App(const char *cmd) {
    iApp *d = &app_;
    if (equal_Command(cmd, "config.error")) {
        makeMessage_Widget(uiTextCaution_ColorEscape "CONFIG ERROR",
                           format_CStr("Error in config file: %s\nSee \"about:debug\" for details.",
                                       suffixPtr_Command(cmd, "where")));
        return iTrue;
    }
    else if (equal_Command(cmd, "prefs.changed")) {
        savePrefs_App_(d);
        return iTrue;
    }
    else if (equal_Command(cmd, "prefs.dialogtab")) {
        d->prefs.dialogTab = arg_Command(cmd);
        return iTrue;
    }
    else if (equal_Command(cmd, "window.retain")) {
        d->prefs.retainWindowSize = arg_Command(cmd);
        return iTrue;
    }
    else if (equal_Command(cmd, "customframe")) {
        d->prefs.customFrame = arg_Command(cmd);
        return iTrue;
    }
    else if (equal_Command(cmd, "window.maximize")) {
        if (!argLabel_Command(cmd, "toggle")) {
            setSnap_Window(d->window, maximized_WindowSnap);
        }
        else {
            setSnap_Window(d->window, snap_Window(d->window) == maximized_WindowSnap ? 0 :
                           maximized_WindowSnap);
        }
        return iTrue;
    }
    else if (equal_Command(cmd, "window.fullscreen")) {
        const iBool wasFull = snap_Window(d->window) == fullscreen_WindowSnap;
        setSnap_Window(d->window, wasFull ? 0 : fullscreen_WindowSnap);
        postCommandf_App("window.fullscreen.changed arg:%d", !wasFull);
        return iTrue;
    }
    else if (equal_Command(cmd, "font.set")) {
        setFreezeDraw_Window(get_Window(), iTrue);
        d->prefs.font = arg_Command(cmd);
        setContentFont_Text(d->prefs.font);
        postCommand_App("font.changed");
        postCommand_App("window.unfreeze");
        return iTrue;
    }
    else if (equal_Command(cmd, "headingfont.set")) {
        setFreezeDraw_Window(get_Window(), iTrue);
        d->prefs.headingFont = arg_Command(cmd);
        setHeadingFont_Text(d->prefs.headingFont);
        postCommand_App("font.changed");
        postCommand_App("window.unfreeze");
        return iTrue;
    }
    else if (equal_Command(cmd, "zoom.set")) {
        setFreezeDraw_Window(get_Window(), iTrue); /* no intermediate draws before docs updated */
        d->prefs.zoomPercent = arg_Command(cmd);
        setContentFontSize_Text((float) d->prefs.zoomPercent / 100.0f);
        postCommand_App("font.changed");
        postCommand_App("window.unfreeze");
        return iTrue;
    }
    else if (equal_Command(cmd, "zoom.delta")) {
        setFreezeDraw_Window(get_Window(), iTrue); /* no intermediate draws before docs updated */
        int delta = arg_Command(cmd);
        if (d->prefs.zoomPercent < 100 || (delta < 0 && d->prefs.zoomPercent == 100)) {
            delta /= 2;
        }
        d->prefs.zoomPercent = iClamp(d->prefs.zoomPercent + delta, 50, 200);
        setContentFontSize_Text((float) d->prefs.zoomPercent / 100.0f);
        postCommand_App("font.changed");
        postCommand_App("window.unfreeze");
        return iTrue;
    }
    else if (equal_Command(cmd, "smoothscroll")) {
        d->prefs.smoothScrolling = arg_Command(cmd);
        return iTrue;
    }
    else if (equal_Command(cmd, "decodeurls")) {
        d->prefs.decodeUserVisibleURLs = arg_Command(cmd);
        return iTrue;
    }
    else if (equal_Command(cmd, "imageloadscroll")) {
        d->prefs.loadImageInsteadOfScrolling = arg_Command(cmd);
        return iTrue;
    }
    else if (equal_Command(cmd, "theme.set")) {
        const int isAuto = argLabel_Command(cmd, "auto");
        d->prefs.theme = arg_Command(cmd);
        if (!isAuto) {
            postCommand_App("ostheme arg:0");
        }
        setThemePalette_Color(d->prefs.theme);
        postCommandf_App("theme.changed auto:%d", isAuto);
        return iTrue;
    }
    else if (equal_Command(cmd, "accent.set")) {
        d->prefs.accent = arg_Command(cmd);
        setThemePalette_Color(d->prefs.theme);
        postCommandf_App("theme.changed auto:1");
        return iTrue;
    }
    else if (equal_Command(cmd, "ostheme")) {
        d->prefs.useSystemTheme = arg_Command(cmd);
        return iTrue;
    }
    else if (equal_Command(cmd, "doctheme.dark.set")) {
        d->prefs.docThemeDark = arg_Command(cmd);
        postCommand_App("theme.changed auto:1");
        return iTrue;
    }
    else if (equal_Command(cmd, "doctheme.light.set")) {
        d->prefs.docThemeLight = arg_Command(cmd);
        postCommand_App("theme.changed auto:1");
        return iTrue;
    }
    else if (equal_Command(cmd, "linewidth.set")) {
        d->prefs.lineWidth = iMax(20, arg_Command(cmd));
        postCommand_App("document.layout.changed");
        return iTrue;
    }
    else if (equal_Command(cmd, "quoteicon.set")) {
        d->prefs.quoteIcon = arg_Command(cmd) != 0;
        postCommand_App("document.layout.changed");
        return iTrue;
    }
    else if (equal_Command(cmd, "prefs.mono.gemini.changed") ||
             equal_Command(cmd, "prefs.mono.gopher.changed")) {
        const iBool isSet = (arg_Command(cmd) != 0);
        setFreezeDraw_Window(d->window, iTrue);
        if (startsWith_CStr(cmd, "prefs.mono.gemini")) {
            d->prefs.monospaceGemini = isSet;
        }
        else {
            d->prefs.monospaceGopher = isSet;
        }
        resetFonts_Text(); /* clear the glyph cache */
        postCommand_App("font.changed");
        postCommand_App("window.unfreeze");
        return iTrue;
    }
    else if (equal_Command(cmd, "prefs.biglede.changed")) {
        d->prefs.bigFirstParagraph = arg_Command(cmd) != 0;
        postCommand_App("document.layout.changed");
        return iTrue;
    }
    else if (equal_Command(cmd, "prefs.sideicon.changed")) {
        d->prefs.sideIcon = arg_Command(cmd) != 0;
        postRefresh_App();
        return iTrue;
    }
    else if (equal_Command(cmd, "prefs.centershort.changed")) {
        d->prefs.centerShortDocs = arg_Command(cmd) != 0;
        postCommand_App("theme.changed");
        return iTrue;
    }
    else if (equal_Command(cmd, "prefs.hoverlink.changed")) {
        d->prefs.hoverLink = arg_Command(cmd) != 0;
        postRefresh_App();
        return iTrue;
    }
    else if (equal_Command(cmd, "prefs.hoverlink.toggle")) {
        d->prefs.hoverLink = !d->prefs.hoverLink;
        postRefresh_App();
        return iTrue;
    }
    else if (equal_Command(cmd, "saturation.set")) {
        d->prefs.saturation = (float) arg_Command(cmd) / 100.0f;
        postCommandf_App("theme.changed auto:1");
        return iTrue;
    }
    else if (equal_Command(cmd, "cachesize.set")) {
        d->prefs.maxCacheSize = arg_Command(cmd);
        if (d->prefs.maxCacheSize <= 0) {
            d->prefs.maxCacheSize = 0;
        }
        return iTrue;
    }
    else if (equal_Command(cmd, "searchurl")) {
        iString *url = &d->prefs.searchUrl;
        setCStr_String(url, suffixPtr_Command(cmd, "address"));
        if (startsWith_String(url, "//")) {
            prependCStr_String(url, "gemini:");
        }
        if (!isEmpty_String(url) && !startsWithCase_String(url, "gemini://")) {
            prependCStr_String(url, "gemini://");
        }
        return iTrue;
    }
    else if (equal_Command(cmd, "proxy.gemini")) {
        setCStr_String(&d->prefs.geminiProxy, suffixPtr_Command(cmd, "address"));
        return iTrue;
    }
    else if (equal_Command(cmd, "proxy.gopher")) {
        setCStr_String(&d->prefs.gopherProxy, suffixPtr_Command(cmd, "address"));
        return iTrue;
    }
    else if (equal_Command(cmd, "proxy.http")) {
        setCStr_String(&d->prefs.httpProxy, suffixPtr_Command(cmd, "address"));
        return iTrue;
    }
    else if (equal_Command(cmd, "downloads")) {
        setCStr_String(&d->prefs.downloadDir, suffixPtr_Command(cmd, "path"));
        return iTrue;
    }
    else if (equal_Command(cmd, "open")) {
        iString *url = collectNewCStr_String(suffixPtr_Command(cmd, "url"));
        const iBool noProxy = argLabel_Command(cmd, "noproxy");
        iUrl parts;
        init_Url(&parts, url);
        if (argLabel_Command(cmd, "default") || equalCase_Rangecc(parts.scheme, "mailto") ||
            ((noProxy || isEmpty_String(&d->prefs.httpProxy)) &&
             (equalCase_Rangecc(parts.scheme, "http") ||
              equalCase_Rangecc(parts.scheme, "https")))) {
            openInDefaultBrowser_App(url);
            return iTrue;
        }
        iDocumentWidget *doc = document_Command(cmd);
        const int newTab = argLabel_Command(cmd, "newtab");
        if (newTab) {
            doc = newTab_App(NULL, (newTab & 1) != 0); /* `newtab:2` to open in background */
        }
        iHistory *history = history_DocumentWidget(doc);
        const iBool isHistory = argLabel_Command(cmd, "history") != 0;
        int redirectCount = argLabel_Command(cmd, "redirect");
        if (!isHistory) {
            if (redirectCount) {
                replace_History(history, url);
            }
            else {
                add_History(history, url);
            }
        }
        setInitialScroll_DocumentWidget(doc, argfLabel_Command(cmd, "scroll"));
        setRedirectCount_DocumentWidget(doc, redirectCount);
        setFlags_Widget(findWidget_App("document.progress"), hidden_WidgetFlag, iTrue);
        if (prefs_App()->decodeUserVisibleURLs) {
            urlDecodePath_String(url);
        }
        else {
            urlEncodePath_String(url);
        }
        setUrlFromCache_DocumentWidget(doc, url, isHistory);
        /* Optionally, jump to a text in the document. This will only work if the document
           is already available, e.g., it's from "about:" or restored from cache. */
        const iRangecc gotoHeading = range_Command(cmd, "gotoheading");
        if (gotoHeading.start) {
            postCommandf_App("document.goto heading:%s", cstr_Rangecc(gotoHeading));
        }
        const iRangecc gotoUrlHeading = range_Command(cmd, "gotourlheading");
        if (gotoUrlHeading.start) {
            postCommandf_App("document.goto heading:%s",
                             cstrCollect_String(urlDecode_String(
                                 collect_String(newRange_String(gotoUrlHeading)))));
        }
    }
    else if (equal_Command(cmd, "document.request.cancelled")) {
        /* TODO: How should cancelled requests be treated in the history? */
#if 0
        if (d->historyPos == 0) {
            iHistoryItem *item = historyItem_App_(d, 0);
            if (item) {
                /* Pop this cancelled URL off history. */
                deinit_HistoryItem(item);
                popBack_Array(&d->history);
                printHistory_App_(d);
            }
        }
#endif
        return iFalse;
    }
    else if (equal_Command(cmd, "tabs.new")) {
        const iBool isDuplicate = argLabel_Command(cmd, "duplicate") != 0;
        newTab_App(isDuplicate ? document_App() : NULL, iTrue);
        if (!isDuplicate) {
            postCommand_App("navigate.home focus:1");
        }
        return iTrue;
    }
    else if (equal_Command(cmd, "tabs.close")) {
        iWidget *tabs = findWidget_App("doctabs");
#if defined (iPlatformAppleMobile)
        /* Can't close the last on mobile. */
        if (tabCount_Widget(tabs) == 1) {
            return iTrue;
        }
#endif
        const iRangecc tabId = range_Command(cmd, "id");
        iWidget *      doc   = !isEmpty_Range(&tabId) ? findWidget_App(cstr_Rangecc(tabId))
                                                      : document_App();
        iBool  wasCurrent = (doc == (iWidget *) document_App());
        size_t index      = tabPageIndex_Widget(tabs, doc);
        iBool  wasClosed  = iFalse;
        if (argLabel_Command(cmd, "toright")) {
            while (tabCount_Widget(tabs) > index + 1) {
                destroy_Widget(removeTabPage_Widget(tabs, index + 1));
            }
            wasClosed = iTrue;
        }
        if (argLabel_Command(cmd, "toleft")) {
            while (index-- > 0) {
                destroy_Widget(removeTabPage_Widget(tabs, 0));
            }
            postCommandf_App("tabs.switch page:%p", tabPage_Widget(tabs, 0));
            wasClosed = iTrue;
        }
        if (wasClosed) {
            arrange_Widget(tabs);
            return iTrue;
        }
        if (tabCount_Widget(tabs) > 1) {
            iWidget *closed = removeTabPage_Widget(tabs, index);
            destroy_Widget(closed); /* released later */
            if (index == tabCount_Widget(tabs)) {
                index--;
            }
            arrange_Widget(tabs);
            if (wasCurrent) {
                postCommandf_App("tabs.switch page:%p", tabPage_Widget(tabs, index));
            }
        }
        else {
            postCommand_App("quit");
        }
        return iTrue;
    }
    else if (equal_Command(cmd, "quit")) {
        SDL_Event ev;
        ev.type = SDL_QUIT;
        SDL_PushEvent(&ev);
    }
    else if (equal_Command(cmd, "preferences")) {
        iWidget *dlg = makePreferences_Widget();
        updatePrefsThemeButtons_(dlg);
        setText_InputWidget(findChild_Widget(dlg, "prefs.downloads"), &d->prefs.downloadDir);
        setToggle_Widget(findChild_Widget(dlg, "prefs.hoverlink"), d->prefs.hoverLink);
        setToggle_Widget(findChild_Widget(dlg, "prefs.smoothscroll"), d->prefs.smoothScrolling);
        setToggle_Widget(findChild_Widget(dlg, "prefs.imageloadscroll"), d->prefs.loadImageInsteadOfScrolling);
        setToggle_Widget(findChild_Widget(dlg, "prefs.ostheme"), d->prefs.useSystemTheme);
        setToggle_Widget(findChild_Widget(dlg, "prefs.customframe"), d->prefs.customFrame);
        setToggle_Widget(findChild_Widget(dlg, "prefs.retainwindow"), d->prefs.retainWindowSize);
        setText_InputWidget(findChild_Widget(dlg, "prefs.uiscale"),
                            collectNewFormat_String("%g", uiScale_Window(d->window)));
        setFlags_Widget(findChild_Widget(dlg, format_CStr("prefs.font.%d", d->prefs.font)),
                        selected_WidgetFlag,
                        iTrue);
        setFlags_Widget(
            findChild_Widget(dlg, format_CStr("prefs.headingfont.%d", d->prefs.headingFont)),
            selected_WidgetFlag,
            iTrue);
        setFlags_Widget(findChild_Widget(dlg, "prefs.mono.gemini"),
                        selected_WidgetFlag,
                        d->prefs.monospaceGemini);
        setFlags_Widget(findChild_Widget(dlg, "prefs.mono.gopher"),
                        selected_WidgetFlag,
                        d->prefs.monospaceGopher);
        setFlags_Widget(
            findChild_Widget(dlg, format_CStr("prefs.linewidth.%d", d->prefs.lineWidth)),
            selected_WidgetFlag,
            iTrue);
        setFlags_Widget(
            findChild_Widget(dlg, format_CStr("prefs.quoteicon.%d", d->prefs.quoteIcon)),
            selected_WidgetFlag,
            iTrue);
        setToggle_Widget(findChild_Widget(dlg, "prefs.biglede"), d->prefs.bigFirstParagraph);
        setToggle_Widget(findChild_Widget(dlg, "prefs.sideicon"), d->prefs.sideIcon);
        setToggle_Widget(findChild_Widget(dlg, "prefs.centershort"), d->prefs.centerShortDocs);
        updateColorThemeButton_(findChild_Widget(dlg, "prefs.doctheme.dark"), d->prefs.docThemeDark);
        updateColorThemeButton_(findChild_Widget(dlg, "prefs.doctheme.light"), d->prefs.docThemeLight);
        updateFontButton_(findChild_Widget(dlg, "prefs.font"), d->prefs.font);
        updateFontButton_(findChild_Widget(dlg, "prefs.headingfont"), d->prefs.headingFont);
        setFlags_Widget(
            findChild_Widget(
                dlg, format_CStr("prefs.saturation.%d", (int) (d->prefs.saturation * 3.99f))),
            selected_WidgetFlag,
            iTrue);
        setText_InputWidget(findChild_Widget(dlg, "prefs.cachesize"),
                            collectNewFormat_String("%d", d->prefs.maxCacheSize));
        setToggle_Widget(findChild_Widget(dlg, "prefs.decodeurls"), d->prefs.decodeUserVisibleURLs);
        setText_InputWidget(findChild_Widget(dlg, "prefs.searchurl"), &d->prefs.searchUrl);
        setText_InputWidget(findChild_Widget(dlg, "prefs.proxy.gemini"), &d->prefs.geminiProxy);
        setText_InputWidget(findChild_Widget(dlg, "prefs.proxy.gopher"), &d->prefs.gopherProxy);
        setText_InputWidget(findChild_Widget(dlg, "prefs.proxy.http"), &d->prefs.httpProxy);
        iWidget *tabs = findChild_Widget(dlg, "prefs.tabs");
        showTabPage_Widget(tabs, tabPage_Widget(tabs, d->prefs.dialogTab));
        setCommandHandler_Widget(dlg, handlePrefsCommands_);
    }
    else if (equal_Command(cmd, "navigate.home")) {
        /* Look for bookmarks tagged "homepage". */
        iRegExp *pattern = iClob(new_RegExp("\\bhomepage\\b", caseInsensitive_RegExpOption));
        const iPtrArray *homepages =
            list_Bookmarks(d->bookmarks, NULL, filterTagsRegExp_Bookmarks, pattern);
        if (isEmpty_PtrArray(homepages)) {
            postCommand_App("open url:about:lagrange");
        }
        else {
            iStringSet *urls = iClob(new_StringSet());
            iConstForEach(PtrArray, i, homepages) {
                const iBookmark *bm = i.ptr;
                /* Try to switch to a different bookmark. */
                if (cmpStringCase_String(url_DocumentWidget(document_App()), &bm->url)) {
                    insert_StringSet(urls, &bm->url);
                }
            }
            if (!isEmpty_StringSet(urls)) {
                postCommandf_App(
                    "open url:%s",
                    cstr_String(constAt_StringSet(urls, iRandoms(0, size_StringSet(urls)))));
            }
        }
        if (argLabel_Command(cmd, "focus")) {
            postCommand_App("navigate.focus");
        }
        return iTrue;
    }
    else if (equal_Command(cmd, "bookmark.add")) {
        iDocumentWidget *doc = document_App();
        if (suffixPtr_Command(cmd, "url")) {
            iString *title = collect_String(newRange_String(range_Command(cmd, "title")));
            replace_String(title, "%20", " ");
            makeBookmarkCreation_Widget(collect_String(suffix_Command(cmd, "url")),
                                        title,
                                        0x1f588 /* pin */);
        }
        else {
            makeBookmarkCreation_Widget(url_DocumentWidget(doc),
                                        bookmarkTitle_DocumentWidget(doc),
                                        siteIcon_GmDocument(document_DocumentWidget(doc)));
        }
        postCommand_App("focus.set id:bmed.title");
        return iTrue;
    }
    else if (equal_Command(cmd, "feeds.subscribe")) {
        const iString *url = url_DocumentWidget(document_App());
        if (isEmpty_String(url)) {
            return iTrue;
        }
        makeFeedSettings_Widget(findUrl_Bookmarks(d->bookmarks, url));
        return iTrue;
    }
    else if (equal_Command(cmd, "bookmarks.reload.remote")) {
        fetchRemote_Bookmarks(bookmarks_App());
        return iTrue;
    }
    else if (equal_Command(cmd, "bookmarks.request.finished")) {
        requestFinished_Bookmarks(bookmarks_App(), pointerLabel_Command(cmd, "req"));
        return iTrue;
    }
    else if (equal_Command(cmd, "bookmarks.changed")) {
        save_Bookmarks(d->bookmarks, dataDir_App_());
        return iFalse;
    }
    else if (equal_Command(cmd, "feeds.refresh")) {
        refresh_Feeds();
        return iTrue;
    }
    else if (equal_Command(cmd, "feeds.update.started")) {
        setFlags_Widget(findWidget_App("feeds.progress"), hidden_WidgetFlag, iFalse);
        postRefresh_App();
        return iFalse;
    }
    else if (equal_Command(cmd, "feeds.update.finished")) {
        setFlags_Widget(findWidget_App("feeds.progress"), hidden_WidgetFlag, iTrue);
        refreshFinished_Feeds();
        postRefresh_App();
        return iFalse;
    }
    else if (equal_Command(cmd, "visited.changed")) {
        save_Visited(d->visited, dataDir_App_());
        return iFalse;
    }
    else if (equal_Command(cmd, "ident.new")) {
        iWidget *dlg = makeIdentityCreation_Widget();
        setFocus_Widget(findChild_Widget(dlg, "ident.until"));
        setCommandHandler_Widget(dlg, handleIdentityCreationCommands_);
        return iTrue;
    }
    else if (equal_Command(cmd, "ident.import")) {
        iCertImportWidget *imp = new_CertImportWidget();
        setPageContent_CertImportWidget(imp, sourceContent_DocumentWidget(document_App()));
        addChild_Widget(d->window->root, iClob(imp));
        postRefresh_App();
        return iTrue;
    }
    else if (equal_Command(cmd, "ident.signin")) {
        const iString *url = collect_String(suffix_Command(cmd, "url"));
        signIn_GmCerts(
            d->certs,
            findIdentity_GmCerts(d->certs, collect_Block(hexDecode_Rangecc(range_Command(cmd, "ident")))),
            url);
        postCommand_App("idents.changed");
        return iTrue;
    }
    else if (equal_Command(cmd, "ident.signout")) {
        iGmIdentity *ident = findIdentity_GmCerts(
            d->certs, collect_Block(hexDecode_Rangecc(range_Command(cmd, "ident"))));
        if (arg_Command(cmd)) {
            clearUse_GmIdentity(ident);
        }
        else {
            setUse_GmIdentity(ident, collect_String(suffix_Command(cmd, "url")), iFalse);
        }
        postCommand_App("idents.changed");
        return iTrue;
    }
    else if (equal_Command(cmd, "os.theme.changed")) {
        if (d->prefs.useSystemTheme) {
            const int dark     = argLabel_Command(cmd, "dark");
            const int contrast = argLabel_Command(cmd, "contrast");
            postCommandf_App("theme.set arg:%d auto:1",
                             dark ? (contrast ? pureBlack_ColorTheme : dark_ColorTheme)
                                  : (contrast ? pureWhite_ColorTheme : light_ColorTheme));
        }
        return iFalse;
    }
    else {
        return iFalse;
    }
    return iTrue;
}

void openInDefaultBrowser_App(const iString *url) {
#if SDL_VERSION_ATLEAST(2, 0, 14)
    if (SDL_OpenURL(cstr_String(url)) == 0) {
        return;
    }
#endif
#if !defined (iPlatformAppleMobile)
    iProcess *proc = new_Process();
    setArguments_Process(proc,
#if defined (iPlatformAppleDesktop)
                         iClob(newStringsCStr_StringList("/usr/bin/env", "open", cstr_String(url), NULL))
#elif defined (iPlatformLinux) || defined (iPlatformOther)
                         iClob(newStringsCStr_StringList("/usr/bin/env", "xdg-open", cstr_String(url), NULL))
#elif defined (iPlatformMsys)
        iClob(newStringsCStr_StringList(
            concatPath_CStr(cstr_String(execPath_App()), "../urlopen.bat"),
            cstr_String(url),
            NULL))
        /* TODO: The prompt window is shown momentarily... */
#endif
    );
    start_Process(proc);
    iRelease(proc);
#endif
}

void revealPath_App(const iString *path) {
#if defined (iPlatformAppleDesktop)
    const char *scriptPath = concatPath_CStr(dataDir_App_(), "revealfile.scpt");
    iFile *f = newCStr_File(scriptPath);
    if (open_File(f, writeOnly_FileMode | text_FileMode)) {
        /* AppleScript to select a specific file. */
        write_File(f, collect_Block(newCStr_Block("on run argv\n"
                                                  "  tell application \"Finder\"\n"
                                                  "    activate\n"
                                                  "    reveal POSIX file (item 1 of argv) as text\n"
                                                  "  end tell\n"
                                                  "end run\n")));
        close_File(f);
        iProcess *proc = new_Process();
        setArguments_Process(
            proc,
            iClob(newStringsCStr_StringList(
                "/usr/bin/osascript", scriptPath, cstr_String(path), NULL)));
        start_Process(proc);
        iRelease(proc);
    }
    iRelease(f);
#elif defined (iPlatformLinux)
    iFileInfo *inf = iClob(new_FileInfo(path));
    iRangecc target;
    if (isDirectory_FileInfo(inf)) {
        target = range_String(path);
    }
    else {
        target = dirName_Path(path);
    }
    iProcess *proc = new_Process();
    setArguments_Process(
        proc, iClob(newStringsCStr_StringList("/usr/bin/env", "xdg-open", cstr_Rangecc(target), NULL)));
    start_Process(proc);
    iRelease(proc);
#else
    iAssert(0 /* File revealing not implemented on this platform */);
#endif
}<|MERGE_RESOLUTION|>--- conflicted
+++ resolved
@@ -478,9 +478,6 @@
 #endif
 #if defined (iPlatformAppleDesktop)
     setupApplication_MacOS();
-#if defined (iPlatformAppleMobile)
-#endif
-    setupApplication_iOS();
 #endif
 #if defined (iPlatformAppleMobile)
     setupApplication_iOS();
@@ -1125,15 +1122,9 @@
     }
     else if (equal_Command(cmd, "font.set")) {
         updateFontButton_(findChild_Widget(d, "prefs.font"), arg_Command(cmd));
-<<<<<<< HEAD
+        return iFalse;
+    }
     else if (equal_Command(cmd, "headingfont.set")) {
-        return iFalse;
-    }
-=======
-        return iFalse;
-    }
-    else if (equal_Command(cmd, "headingfont.set")) {
->>>>>>> 4d6a8c04
         updateFontButton_(findChild_Widget(d, "prefs.headingfont"), arg_Command(cmd));
         return iFalse;
     }
